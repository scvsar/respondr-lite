--- conflicted
+++ resolved
@@ -1,25 +1,25 @@
 apiVersion: apps/v1
 kind: Deployment
 metadata:
-  name: {{APP_NAME}}-deployment
-  namespace: {{NAMESPACE_PLACEHOLDER}}
+  name: respondr-deployment
+  namespace: respondr
   labels:
-    app: {{APP_NAME}}
+    app: respondr
 spec:
   replicas: 2
   selector:
     matchLabels:
-      app: {{APP_NAME}}
+      app: respondr
   template:
     metadata:
       labels:
-        app: {{APP_NAME}}
+        app: respondr
         azure.workload.identity/use: "true"  # Required for workload identity
     spec:
-      serviceAccountName: {{APP_NAME}}-sa
+      serviceAccountName: respondr-sa
       containers:
       # Main application container
-      - name: {{APP_NAME}}
+      - name: respondr
         image: {{ACR_IMAGE_PLACEHOLDER}}
         ports:
         - containerPort: 8000
@@ -27,38 +27,38 @@
         - name: ACR_WEBHOOK_TOKEN
           valueFrom:
             secretKeyRef:
-              name: {{APP_NAME}}-secrets
+              name: respondr-secrets
               key: ACR_WEBHOOK_TOKEN
         - name: K8S_NAMESPACE
-          value: {{NAMESPACE_PLACEHOLDER}}
+          value: respondr
         - name: K8S_DEPLOYMENT
-          value: {{APP_NAME}}-deployment
+          value: respondr-deployment
         - name: ACR_REPOSITORY
-          value: {{APP_NAME}}
+          value: respondr
         - name: AZURE_OPENAI_API_KEY
           valueFrom:
             secretKeyRef:
-              name: {{APP_NAME}}-secrets
+              name: respondr-secrets
               key: AZURE_OPENAI_API_KEY
         - name: AZURE_OPENAI_ENDPOINT
           valueFrom:
             secretKeyRef:
-              name: {{APP_NAME}}-secrets
+              name: respondr-secrets
               key: AZURE_OPENAI_ENDPOINT
         - name: AZURE_OPENAI_DEPLOYMENT
           valueFrom:
             secretKeyRef:
-              name: {{APP_NAME}}-secrets
+              name: respondr-secrets
               key: AZURE_OPENAI_DEPLOYMENT
         - name: AZURE_OPENAI_API_VERSION
           valueFrom:
             secretKeyRef:
-              name: {{APP_NAME}}-secrets
+              name: respondr-secrets
               key: AZURE_OPENAI_API_VERSION
         - name: WEBHOOK_API_KEY
           valueFrom:
             secretKeyRef:
-              name: {{APP_NAME}}-secrets
+              name: respondr-secrets
               key: WEBHOOK_API_KEY
         resources:
           requests:
@@ -148,8 +148,8 @@
 apiVersion: v1
 kind: ServiceAccount
 metadata:
-  name: {{APP_NAME}}-sa
-  namespace: {{NAMESPACE_PLACEHOLDER}}
+  name: respondr-sa
+  namespace: respondr
   annotations:
     azure.workload.identity/client-id: {{CLIENT_ID_PLACEHOLDER}}
     azure.workload.identity/tenant-id: {{TENANT_ID_PLACEHOLDER}}
@@ -158,10 +158,10 @@
 apiVersion: v1
 kind: Service
 metadata:
-  name: {{APP_NAME}}-service
-  namespace: {{NAMESPACE_PLACEHOLDER}}
+  name: respondr-service
+  namespace: respondr
   labels:
-    app: {{APP_NAME}}
+    app: respondr
 spec:
   type: ClusterIP
   sessionAffinity: ClientIP
@@ -172,14 +172,14 @@
   # Port configuration changes based on OAuth2 mode
   {{SERVICE_PORT_CONFIG}}
   selector:
-  app: {{APP_NAME}}
+    app: respondr
 
 ---
 apiVersion: rbac.authorization.k8s.io/v1
 kind: Role
 metadata:
-  name: {{APP_NAME}}-deployment-manager
-  namespace: {{NAMESPACE_PLACEHOLDER}}
+  name: respondr-deployment-manager
+  namespace: respondr
 rules:
 - apiGroups: ["apps"]
   resources: ["deployments"]
@@ -189,23 +189,23 @@
 apiVersion: rbac.authorization.k8s.io/v1
 kind: RoleBinding
 metadata:
-  name: {{APP_NAME}}-deployment-manager-binding
-  namespace: {{NAMESPACE_PLACEHOLDER}}
+  name: respondr-deployment-manager-binding
+  namespace: respondr
 subjects:
 - kind: ServiceAccount
-  name: {{APP_NAME}}-sa
-  namespace: {{NAMESPACE_PLACEHOLDER}}
+  name: respondr-sa
+  namespace: respondr
 roleRef:
   kind: Role
-  name: {{APP_NAME}}-deployment-manager
+  name: respondr-deployment-manager
   apiGroup: rbac.authorization.k8s.io
 
 ---
 apiVersion: networking.k8s.io/v1
 kind: Ingress
 metadata:
-  name: {{APP_NAME}}-ingress
-  namespace: {{NAMESPACE_PLACEHOLDER}}
+  name: respondr-ingress
+  namespace: respondr
   annotations:
     kubernetes.io/ingress.class: azure/application-gateway
     appgw.ingress.kubernetes.io/ssl-redirect: "true"
@@ -220,11 +220,7 @@
   - hosts:
     - {{HOSTNAME_PLACEHOLDER}}
     - respondr.scvsar.app
-<<<<<<< HEAD
-    secretName: {{APP_NAME}}-tls-letsencrypt
-=======
     secretName: respondr-tls-letsencrypt
->>>>>>> 6b600ae5
   rules:
   - host: {{HOSTNAME_PLACEHOLDER}}
     http:
@@ -233,17 +229,7 @@
         pathType: Prefix
         backend:
           service:
-            name: {{APP_NAME}}-service
-            port:
-              number: 80
-  - host: respondr.scvsar.app
-    http:
-      paths:
-      - path: /
-        pathType: Prefix
-        backend:
-          service:
-            name: {{APP_NAME}}-service
+            name: respondr-service
             port:
               number: 80
   - host: respondr.scvsar.app
