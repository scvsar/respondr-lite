<<<<<<< HEAD
"""Entry point for Respondr backend (refactored)."""
from app import app  # type: ignore  # FastAPI instance
from app.llm import extract_details_from_text, client
from typing import Any, Dict, List

# In-memory message store for test compatibility
messages: List[Dict[str, Any]] = []

# Variables used by internal ACR webhook tests
ACR_WEBHOOK_TOKEN = None
K8S_NAMESPACE = "default"
K8S_DEPLOYMENT = "respondr"

__all__ = [
    "app",
    "extract_details_from_text", 
    "client",
    "messages",
    "ACR_WEBHOOK_TOKEN",
    "K8S_NAMESPACE",
    "K8S_DEPLOYMENT",
]
=======
import os
import sys
import json
import logging
import re
import html
from typing import Any, Dict, Optional, List, cast
from datetime import datetime, timedelta, timezone

try:
    from zoneinfo import ZoneInfo as _ZoneInfo
    zoneinfo_available = True
except ImportError:
    zoneinfo_available = False
    _ZoneInfo = None

from urllib.parse import quote
import tempfile
import importlib
import uuid

import redis
from dotenv import load_dotenv
from fastapi import FastAPI, Request, HTTPException, Header, Depends
from fastapi.responses import HTMLResponse, JSONResponse, FileResponse
from fastapi.staticfiles import StaticFiles
from openai import AzureOpenAI
from openai.types.chat import ChatCompletionMessageParam


# ----------------------------------------------------------------------------
# App setup and config
# ----------------------------------------------------------------------------

# Configure logging
logging.basicConfig(level=logging.INFO, format="%(asctime)s - %(name)s - %(levelname)s - %(message)s")
logger = logging.getLogger(__name__)

# Load environment variables
load_dotenv()


# Safe HTML escape helper
def _esc(v: Any) -> str:
    try:
        return html.escape("" if v is None else str(v))
    except Exception:
        return ""


# Timezone helpers
def get_timezone(name: str) -> timezone:
    if name == "UTC":
        return timezone.utc
    elif name == "America/Los_Angeles" and zoneinfo_available:
        try:
            return _ZoneInfo("America/Los_Angeles")  # type: ignore
        except Exception:
            pass
    # Fallback: PST approximation (no DST) if zoneinfo unavailable
    return timezone(timedelta(hours=-8))


TIMEZONE = os.getenv("TIMEZONE", "America/Los_Angeles")
APP_TZ = get_timezone(TIMEZONE)

if 'zoneinfo_available' in globals():
    if not zoneinfo_available and TIMEZONE.upper() != "UTC":
        logger.warning("zoneinfo not available; using fixed UTC-8 fallback. Set TIMEZONE=UTC or install zoneinfo for correct DST.")


def now_tz() -> datetime:
    return datetime.now(APP_TZ)


# Redis configuration
REDIS_HOST = os.getenv("REDIS_HOST", "redis-service")
REDIS_PORT = int(os.getenv("REDIS_PORT", "6379"))
REDIS_DB = int(os.getenv("REDIS_DB", "0"))
REDIS_KEY = "respondr_messages"
REDIS_DELETED_KEY = "respondr_deleted_messages"


# Auth and env flags
webhook_api_key = os.getenv("WEBHOOK_API_KEY")
allowed_email_domains = [d.strip() for d in os.getenv("ALLOWED_EMAIL_DOMAINS", "scvsar.org,rtreit.com").split(",") if d.strip()]
allowed_admin_users = [u.strip().lower() for u in os.getenv("ALLOWED_ADMIN_USERS", "").split(",") if u.strip()]

ALLOW_LOCAL_AUTH_BYPASS = os.getenv("ALLOW_LOCAL_AUTH_BYPASS", "false").lower() == "true"
LOCAL_BYPASS_IS_ADMIN = os.getenv("LOCAL_BYPASS_IS_ADMIN", "false").lower() == "true"

is_testing = os.getenv("PYTEST_CURRENT_TEST") is not None or "pytest" in sys.modules
disable_api_key_check = os.getenv("DISABLE_API_KEY_CHECK", "false").lower() == "true" or is_testing

# temporary override for PoC
disable_api_key_check = True

# Azure OpenAI configuration
azure_openai_api_key = os.getenv("AZURE_OPENAI_API_KEY")
azure_openai_endpoint = os.getenv("AZURE_OPENAI_ENDPOINT")
azure_openai_deployment = os.getenv("AZURE_OPENAI_DEPLOYMENT")
azure_openai_api_version = os.getenv("AZURE_OPENAI_API_VERSION")


# FastAPI app and state
app = FastAPI()
messages: List[Dict[str, Any]] = []
deleted_messages: List[Dict[str, Any]] = []
redis_client: Optional[redis.Redis] = None

# Legacy test compatibility flag removed in LLM-only implementation


def validate_webhook_api_key(x_api_key: Optional[str] = Header(None)) -> bool:
    if is_testing:
        return True
    if disable_api_key_check:
        logger.warning("API key check disabled by configuration")
        return True
    if not webhook_api_key:
        raise HTTPException(status_code=500, detail="Webhook API key not configured")
    if not x_api_key or x_api_key != webhook_api_key:
        raise HTTPException(status_code=401, detail="Invalid API key")
    return True


# GroupMe Group ID to Team mapping
GROUP_ID_TO_TEAM: Dict[str, str] = {
    "102193274": "OSUTest",
    "109174633": "PreProd",
    "97608845": "4X4",
    "6846970": "ASAR",
    "61402638": "ASAR",
    "19723040": "SSAR",
    "96018206": "IMT",
    "1596896": "K9",
    "92390332": "ASAR",
    "99606944": "OSU",
    "14533239": "MSAR",
    "106549466": "ESAR",
    "16649586": "OSU",
}


# ----------------------------------------------------------------------------
# Storage helpers (Redis + in-memory fallback)
# ----------------------------------------------------------------------------

def init_redis():
    global redis_client
    if is_testing:
        return
    if redis_client is None:
        try:
            redis_client = redis.Redis(
                host=REDIS_HOST,
                port=REDIS_PORT,
                db=REDIS_DB,
                decode_responses=True,
                socket_connect_timeout=5,
                socket_timeout=5,
            )
            cast(Any, redis_client).ping()
            logger.info(f"Connected to Redis at {REDIS_HOST}:{REDIS_PORT}")
        except Exception as e:
            logger.error(f"Failed to connect to Redis: {e}")


def load_messages():
    global messages
    if is_testing:
        return
    try:
        init_redis()
        if redis_client:
            data = redis_client.get(REDIS_KEY)
            if data:
                if isinstance(data, bytes):
                    data = data.decode("utf-8")
                messages = json.loads(cast(str, data))
            else:
                logger.info("No existing messages in Redis; keeping current in-memory messages")
        else:
            logger.warning("Redis not available; keeping in-memory messages")
    except Exception as e:
        logger.error(f"Error loading messages from Redis: {e}")
    # Ensure IDs
    _assigned = ensure_message_ids()
    if _assigned:
        save_messages()


def save_messages():
    global messages
    if is_testing:
        return
    try:
        init_redis()
        if redis_client:
            redis_client.set(REDIS_KEY, json.dumps(messages))
        else:
            logger.warning("Redis not available; keeping messages only in memory")
    except Exception as e:
        logger.error(f"Error saving messages to Redis: {e}")


def reload_messages():
    load_messages()


def load_deleted_messages():
    global deleted_messages
    if is_testing:
        return
    try:
        init_redis()
        if redis_client:
            data = redis_client.get(REDIS_DELETED_KEY)
            if data:
                if isinstance(data, bytes):
                    data = data.decode("utf-8")
                deleted_messages = json.loads(cast(str, data))
        else:
            logger.warning("Redis not available for deleted messages")
    except Exception as e:
        logger.error(f"Error loading deleted messages from Redis: {e}")


def save_deleted_messages():
    global deleted_messages
    if is_testing:
        return
    try:
        init_redis()
        if redis_client:
            redis_client.set(REDIS_DELETED_KEY, json.dumps(deleted_messages))
        else:
            logger.warning("Redis not available; keeping deleted messages only in memory")
    except Exception as e:
        logger.error(f"Error saving deleted messages to Redis: {e}")


def soft_delete_messages(messages_to_delete: List[Dict[str, Any]]):
    global deleted_messages
    load_deleted_messages()
    current_time = datetime.now().isoformat()
    for msg in messages_to_delete:
        msg["deleted_at"] = current_time
        deleted_messages.append(msg)
    save_deleted_messages()


def undelete_messages(message_ids: List[str]) -> int:
    global messages, deleted_messages
    load_deleted_messages()
    reload_messages()
    to_restore: List[Dict[str, Any]] = []
    remaining_deleted: List[Dict[str, Any]] = []
    ids = {str(i) for i in message_ids}
    for msg in deleted_messages:
        if str(msg.get("id")) in ids:
            msg.pop("deleted_at", None)
            to_restore.append(msg)
        else:
            remaining_deleted.append(msg)
    if to_restore:
        messages.extend(to_restore)
        save_messages()
        deleted_messages.clear()
        deleted_messages.extend(remaining_deleted)
        save_deleted_messages()
    return len(to_restore)


def _clear_all_messages():
    global messages
    messages = []
    try:
        if not is_testing:
            init_redis()
            if redis_client:
                redis_client.delete(REDIS_KEY)
    except Exception as e:
        logger.warning(f"Failed clearing Redis key {REDIS_KEY}: {e}")


def ensure_message_ids() -> int:
    count = 0
    for m in messages:
        if not m.get("id"):
            m["id"] = str(uuid.uuid4())
            count += 1
    return count


# ----------------------------------------------------------------------------
# Auth helpers
# ----------------------------------------------------------------------------

def is_email_domain_allowed(email: str) -> bool:
    if not email:
        return False
    if is_testing and email.endswith("@example.com"):
        return True
    try:
        domain = email.split("@")[1].lower()
        return domain in [d.lower() for d in allowed_email_domains]
    except Exception:
        return False


def is_admin(email: Optional[str]) -> bool:
    if is_testing:
        return True
    if ALLOW_LOCAL_AUTH_BYPASS and LOCAL_BYPASS_IS_ADMIN:
        return True
    if not email:
        return False
    try:
        return email.strip().lower() in allowed_admin_users
    except Exception:
        return False


DEBUG_LOG_HEADERS = os.getenv("DEBUG_LOG_HEADERS", "false").lower() == "true"


@app.get("/api/user")
def get_user_info(request: Request) -> JSONResponse:
    if DEBUG_LOG_HEADERS:
        logger.debug("=== DEBUG: All headers received ===")
        for header_name, header_value in request.headers.items():
            if header_name.lower().startswith('x-'):
                logger.debug(f"Header: {header_name} = {header_value}")
        logger.debug("=== END DEBUG ===")

    user_email = (
        request.headers.get("X-Auth-Request-Email")
        or request.headers.get("X-Auth-Request-User")
        or request.headers.get("x-forwarded-email")
    )
    user_name = (
        request.headers.get("X-Auth-Request-Preferred-Username")
        or request.headers.get("X-Auth-Request-User")
        or request.headers.get("x-forwarded-preferred-username")
    )
    user_groups = request.headers.get("X-Auth-Request-Groups", "").split(",") if request.headers.get("X-Auth-Request-Groups") else []

    if not user_email:
        user_email = request.headers.get("X-User")
    if not user_name:
        user_name = request.headers.get("X-Preferred-Username") or request.headers.get("X-User-Name")
    if not user_groups:
        user_groups = request.headers.get("X-User-Groups", "").split(",") if request.headers.get("X-User-Groups") else []

    if user_email or user_name:
        if user_email and not is_email_domain_allowed(user_email):
            logger.warning(f"Access denied for user {user_email}: domain not in allowed list")
            return JSONResponse(status_code=403, content={
                "authenticated": False,
                "error": "Access denied",
                "message": f"Your domain is not authorized to access this application. Allowed domains: {', '.join(allowed_email_domains)}",
                "logout_url": f"/oauth2/sign_out?rd={quote('/', safe='')}",
            })
        authenticated = True
        display_name = user_name or user_email
        email = user_email
    else:
        if ALLOW_LOCAL_AUTH_BYPASS and not is_testing:
            authenticated = True
            display_name = os.getenv("LOCAL_DEV_USER_NAME", "Local Dev")
            email = os.getenv("LOCAL_DEV_USER_EMAIL", "dev@local.test")
        else:
            authenticated = False
            display_name = None
            email = None

    admin_flag = is_admin(email)
    return JSONResponse(content={
        "authenticated": authenticated,
        "email": email,
        "name": display_name,
        "groups": [g.strip() for g in user_groups if g.strip()],
        "is_admin": admin_flag,
        "logout_url": f"/oauth2/sign_out?rd={quote('/', safe='')}",
    })


def _authn_domain_and_admin_ok(request: Request) -> bool:
    user_email = (
        request.headers.get("X-Auth-Request-Email")
        or request.headers.get("X-Auth-Request-User")
        or request.headers.get("x-forwarded-email")
        or request.headers.get("X-User")
    )
    if not user_email:
        return bool(is_testing or ALLOW_LOCAL_AUTH_BYPASS)
    return is_email_domain_allowed(user_email) and is_admin(user_email)


def _parse_datetime_like(value: Any) -> Optional[datetime]:
    if value is None:
        return None
    try:
        if isinstance(value, (int, float)):
            return datetime.fromtimestamp(float(value), tz=APP_TZ)
        s = str(value)
        if "T" not in s and " " in s and ":" in s:
            s = s.replace(" ", "T")
        try:
            dt = datetime.fromisoformat(s)
        except Exception:
            try:
                dt = datetime.strptime(str(value), "%Y-%m-%d %H:%M:%S")
            except Exception:
                return None
        if dt.tzinfo is None:
            dt = dt.replace(tzinfo=APP_TZ)
        return dt.astimezone(APP_TZ)
    except Exception:
        return None


def _coerce_dt(s: Optional[str]) -> datetime:
    """Coerce various timestamp strings to a timezone-aware UTC datetime for stable sorting.
    Falls back to datetime.min UTC when parsing fails.
    """
    if not s:
        return datetime.min.replace(tzinfo=timezone.utc)
    try:
        return datetime.fromisoformat(str(s).replace('Z', '+00:00')).astimezone(timezone.utc)
    except Exception:
        try:
            # Legacy testing format: naive local time -> assume APP_TZ and convert to UTC
            dt_local = datetime.strptime(str(s), '%Y-%m-%d %H:%M:%S').replace(tzinfo=APP_TZ)
            return dt_local.astimezone(timezone.utc)
        except Exception:
            return datetime.min.replace(tzinfo=timezone.utc)


def _compute_eta_fields(eta_str: Optional[str], eta_ts: Optional[datetime], base_time: datetime) -> Dict[str, Any]:
    """Minimal ETA computation for admin edit endpoints.
    - If eta_ts provided: use directly.
    - Else if eta_str == HH:MM: apply to base_time date, roll to next day if <= base_time.
    - Else Unknown.
    """
    if eta_ts:
        eta_local = eta_ts.astimezone(APP_TZ)
        eta_dt_utc = eta_ts.astimezone(timezone.utc)
        minutes_until = int((eta_local - now_tz()).total_seconds() / 60)
        return {
            "eta": eta_local.strftime("%H:%M"),
            "eta_timestamp": (eta_local.strftime("%Y-%m-%d %H:%M:%S") if is_testing else eta_local.isoformat()),
            "eta_timestamp_utc": eta_dt_utc.isoformat(),
            "minutes_until_arrival": minutes_until,
            "arrival_status": ("Responding" if minutes_until > 0 else "Arrived"),
        }

    if isinstance(eta_str, str) and re.fullmatch(r"\d{1,2}:\d{2}", eta_str.strip() or ""):
        h, m = map(int, eta_str.strip().split(":"))
        if not (0 <= h <= 23 and 0 <= m <= 59):
            return {"eta": "Unknown", "eta_timestamp": None, "eta_timestamp_utc": None, "minutes_until_arrival": None, "arrival_status": "Unknown"}
        eta_local = base_time.replace(hour=h, minute=m, second=0, microsecond=0)
        if eta_local <= base_time:
            eta_local += timedelta(days=1)
        eta_dt_utc = eta_local.astimezone(timezone.utc)
        minutes_until = int((eta_local - now_tz()).total_seconds() / 60)
        return {
            "eta": eta_local.strftime("%H:%M"),
            "eta_timestamp": (eta_local.strftime("%Y-%m-%d %H:%M:%S") if is_testing else eta_local.isoformat()),
            "eta_timestamp_utc": eta_dt_utc.isoformat(),
            "minutes_until_arrival": minutes_until,
            "arrival_status": ("Responding" if minutes_until > 0 else "Arrived"),
        }

    return {
        "eta": "Unknown",
        "eta_timestamp": None,
        "eta_timestamp_utc": None,
        "minutes_until_arrival": None,
        "arrival_status": "Unknown",
    }


def _extract_eta_from_text_local(text: str, base_time: datetime) -> Optional[datetime]:
    """Deterministically extract an ETA from explicit local-time mentions in text.
    Supports:
    - HH:MM AM/PM or H:MM am/pm or HH am/pm
    - 4-digit military times like 2145 (interpreted as local time)
    Returns a timezone-aware datetime in APP_TZ, rolled to next day if not in the future relative to base_time.
    """
    s = text or ""
    try:
        # 1) AM/PM formats
        m = re.search(r"(?i)\b(\d{1,2})(?::(\d{2}))?\s*(am|pm)\b", s)
        if m:
            h = int(m.group(1))
            mnt = int(m.group(2) or 0)
            ampm = m.group(3).lower()
            if not (1 <= h <= 12 and 0 <= mnt <= 59):
                return None
            if ampm == "pm" and h != 12:
                h += 12
            if ampm == "am" and h == 12:
                h = 0
            eta_local = base_time.replace(hour=h, minute=mnt, second=0, microsecond=0)
            if eta_local <= base_time:
                eta_local += timedelta(days=1)
            return eta_local

        # 2) Military 4-digit like 2145 or 0930
        m2 = re.search(r"\b((?:[01]\d|2[0-3])[0-5]\d)\b", s)
        if m2:
            val = m2.group(1)
            h = int(val[:2])
            mnt = int(val[2:])
            eta_local = base_time.replace(hour=h, minute=mnt, second=0, microsecond=0)
            if eta_local <= base_time:
                eta_local += timedelta(days=1)
            return eta_local
    except Exception:
        return None
    return None


def _extract_duration_eta(text: str, base_time: datetime) -> Optional[datetime]:
    """Deterministically extract ETA from duration mentions like '15 min', '1 hr', '15-20 minutes'.
    Chooses a conservative upper bound when a range is provided (e.g., 15-20 → 20 minutes).
    Returns a timezone-aware datetime in APP_TZ; never returns a past time (adds to base_time).
    """
    s = (text or "").lower()
    try:
        # minutes range or single
        m = re.search(r"\b(\d{1,3})(?:\s*[-~]\s*(\d{1,3}))?\s*(?:min|mins|minute|minutes)\b", s)
        if m:
            a = int(m.group(1))
            b = int(m.group(2)) if m.group(2) else None
            minutes = max(a, b) if b is not None else a
            minutes = max(0, min(minutes, 24 * 60))  # clamp to one day
            return base_time + timedelta(minutes=minutes)

        # hours range or single
        h = re.search(r"\b(\d{1,2})(?:\s*[-~]\s*(\d{1,2}))?\s*(?:hr|hrs|hour|hours)\b", s)
        if h:
            a = int(h.group(1))
            b = int(h.group(2)) if h.group(2) else None
            hours = max(a, b) if b is not None else a
            hours = max(0, min(hours, 48))  # clamp to two days
            return base_time + timedelta(hours=hours)
    except Exception:
        return None
    return None


# ----------------------------------------------------------------------------
# Azure OpenAI client and LLM-only parser
# ----------------------------------------------------------------------------

client: Optional[AzureOpenAI] = None
try:
    if azure_openai_api_key and azure_openai_endpoint and azure_openai_api_version:
        client = AzureOpenAI(
            api_key=cast(str, azure_openai_api_key),
            azure_endpoint=cast(str, azure_openai_endpoint),
            api_version=cast(str, azure_openai_api_version),
        )
        logger.info("Azure OpenAI client initialized")
    else:
        logger.warning("Azure OpenAI client not configured; LLM-only parsing unavailable")
except Exception as e:
    logger.warning(f"Failed to initialize Azure OpenAI client: {e}")
    if is_testing:
        from unittest.mock import MagicMock
        client = MagicMock()
        logger.info("Created mock Azure OpenAI client for testing")
    else:
        client = None


def _call_llm_only(text: str, current_iso_utc: str, prev_eta_iso_utc: Optional[str]) -> Dict[str, Any]:
    """Call Azure OpenAI to extract vehicle, status, and ETA (ISO UTC).
    Returns keys: vehicle, eta_iso, status, evidence, confidence.
    """
    DEBUG_FULL_LLM_LOG = os.getenv("DEBUG_FULL_LLM_LOG", "").lower() in ("1", "true", "yes")
    
    # Log to temp file for debug
    temp_dir = tempfile.gettempdir()
    log_file = os.path.join(temp_dir, "respondr_llm_debug.log")
    log_entry: Dict[str, Any] = {
        "timestamp": datetime.now().isoformat(),
        "function": "_call_llm_only",
        "input": {"text": text, "current_iso_utc": current_iso_utc, "prev_eta_iso_utc": prev_eta_iso_utc},
    }

    if client is None or not azure_openai_deployment:
        log_entry["error"] = "Azure OpenAI not configured (client/deployment)"
        try:
            with open(log_file, "a", encoding="utf-8") as f:
                f.write(json.dumps(log_entry) + "\n")
        except Exception:
            pass
        return {"_llm_unavailable": True}

    model = cast(str, azure_openai_deployment)
    # Derive local time equivalent for the model's context
    try:
        _cur_dt_utc = datetime.fromisoformat(current_iso_utc.replace("Z", "+00:00")).astimezone(timezone.utc)
    except Exception:
        _cur_dt_utc = datetime.now(timezone.utc)
    _cur_dt_local = _cur_dt_utc.astimezone(APP_TZ)

    sys_msg = (
        f"""You are analyzing Search & Rescue response messages. Extract vehicle, ETA, and response status with full parsing and normalization.

Context:
- Messages are from SAR responders coordinating by chat
- The typical response pattern includes whether they are responding, a vehicle type, and an ETA
- Because the responses are highly variable, you need to consider the meaning of the message and extract the relevant details. For example if someone says "Coming in 99" that clearly means they are responding, and 99 should be interpreted as the vehicle identifier because there's no clear other thing it could be.
- Vehicles are typically SAR-<number> but users may just use shorthand like "taking 108" or "grabbing 75"
- Current time is provided in both UTC and local timezone
- Local timezone: {TIMEZONE}
- IMPORTANT: When analyzing a user's message, consider their FULL message history provided in the context to understand their current status and maintain consistency
- IMPORTANT: If a user previously provided an ETA (like "11:00") and now says something like "switching to SAR 78", they are likely updating their vehicle but maintaining the same ETA
- IMPORTANT: Assume times mentioned in messages are in the local timezone ({TIMEZONE}). Convert to UTC for the final eta_iso.
- Vehicle types: Personal vehicles (POV, PV, own car, etc.) or numbered SAR units (78, SAR-78, etc.)
- "10-22" / "1022" means stand down/cancel (NOT a time)
- However a responder might be actually coming at 10:22 AM or 20:22 PM so you'll need to infer from the rest of the message if they are providing a time or a stand-down code. For example "Responding POV ETA 1022" would clearly be arriving at 10:22 not stand down code.
- It is possible for users to provide incomplete or ambiguous information, so be prepared to make educated guesses based on context
- Parse ALL time formats: absolute times (0830, 8:30 am), military/compact times (e.g., 2145), durations (e.g., 15 min, 1 hr, 15-20 minutes), and relative phrases

Output JSON schema (no extra keys, no trailing text):
{{
    "vehicle": "POV" | "SAR-<number>" | "SAR Rig" | "Unknown",
    "eta_iso": "<ISO 8601 UTC like 2024-02-22T12:45:00Z or 'Unknown'>",
    "status": "Responding" | "Cancelled" | "Available" | "Informational" | "Not Responding" | "Unknown",
    "evidence": "<short phrase from the message>",
    "confidence": <float between 0 and 1>
}}

Vehicle Normalization:
- Personal vehicle references → "POV"
- SAR unit numbers (any format) → "SAR-<number>" (e.g., "SAR-78")
- SAR rig references → "SAR Rig"
- No vehicle mentioned/unclear but they are responding → "POV"
- NEVER use "Not Responding" as a vehicle type

ETA Calculation:
- Convert ALL time references to HH:MM 24-hour local time first
- Durations: Add to current local time; for ranges (e.g., 15-20) choose the conservative upper bound
- Absolute/military times (e.g., 2145): Interpret as local time in {TIMEZONE}
- Relative updates: Modify previous ETA if provided
- CRITICAL: If user says "same ETA", "keeping same ETA", or similar, use their most recent ETA from the message history
- CRITICAL: If user changes vehicle but doesn't mention new ETA, maintain their previous ETA if they're still responding
- CRITICAL: Look in the message history context for previous ETAs when the current message doesn't specify a clear new time
- No time mentioned AND no previous ETA available → "Unknown"
- Place the final result as ISO-8601 UTC in field "eta_iso" (convert from local to UTC)

Status Classification:
- "Responding" = actively responding to mission
- "Cancelled" = person cancels their own response ('can't make it', 'I'm out')
- "Not Responding" = acknowledges stand down / using '10-22' code
- "Informational" = sharing info but not responding ('key is in box', asking questions)
- "Available" = willing to respond if needed
- "Unknown" = unclear intent
"""
    )
    user_msg = (
        f"Current time (UTC): {_cur_dt_utc.isoformat().replace('+00:00','Z')}\n"
        f"Current time (Local {TIMEZONE}): {_cur_dt_local.isoformat()}\n"
        f"Previous ETA (UTC, optional): {prev_eta_iso_utc or 'None'}\n"
        f"Message: {text}"
    )
    def _create_with_fallback():
        if client is None:
            raise Exception("Azure OpenAI client is None")

        messages_payload: List[ChatCompletionMessageParam] = [
            {"role": "system", "content": sys_msg},
            {"role": "user", "content": user_msg},
        ]

        # Start generous; nano models often burn tokens on internal reasoning
        common_kwargs: Dict[str, Any] = {
            "max_completion_tokens": 512,
            "temperature": 1,
            "top_p": 1,
            "presence_penalty": 0,
            "frequency_penalty": 0,
        }

        # Strongly discourage long hidden reasoning for gpt-5-* small models
        try:
            if re.match(r"^gpt-5-(nano|mini)", str(model), re.I):
                common_kwargs["verbosity"] = "low"              # type: ignore
                common_kwargs["reasoning_effort"] = "low"   # type: ignore
        except Exception:
            pass

        hard_cap = 2048
        chosen_format = None

        # Attempt 1: json_object
        try:
            resp = client.chat.completions.create(
                model=model,
                response_format={"type": "json_object"},
                messages=messages_payload,
                **common_kwargs,
            )
            chosen_format = "json_object"
            return resp, messages_payload, dict(common_kwargs), chosen_format
        except Exception as e:
            etxt = str(e).lower()
            # prune unsupported params if needed
            for key in ("temperature", "top_p", "presence_penalty", "frequency_penalty", "verbosity", "reasoning_effort"):
                if key in common_kwargs and key.replace("_"," ") in etxt:
                    common_kwargs.pop(key, None)

            # Retry with higher cap if we saw any output-limit hints
            if any(k in etxt for k in ("output limit", "max_tokens", "max tokens")):
                cur = int(common_kwargs.get("max_completion_tokens", 512) or 512)
                common_kwargs["max_completion_tokens"] = min(hard_cap, max(cur * 2, cur + 256))

        # Attempt 2: freeform (no response_format)
        resp2 = client.chat.completions.create(
            model=model,
            messages=messages_payload,
            **common_kwargs,
        )
        chosen_format = "freeform"
        return resp2, messages_payload, dict(common_kwargs), chosen_format

    try:
        resp, messages_payload, used_kwargs, chosen_format = _create_with_fallback()
        raw_content = (resp.choices[0].message.content or "").strip()

        def _retry_if_empty_or_invalid(raw_content: str, prev_kwargs: Dict[str, Any], prev_format: Optional[str]):
            if client is None:
                return raw_content
            try:
                if raw_content:
                    json.loads(raw_content)  # validate
                    return raw_content  # looks fine
            except Exception:
                pass

            # Prepare a slimmer prompt and larger cap for the retry
            slim_user = (
                f"{user_msg}\n\nReturn ONLY compact valid JSON per the schema. No prose."
            )
            messages_retry: List[ChatCompletionMessageParam] = [
                {"role": "system", "content": "Return ONLY valid JSON. No commentary."},
                {"role": "user", "content": slim_user},
            ]
            retry_kwargs = dict(prev_kwargs)
            retry_kwargs["max_completion_tokens"] = min(2048, max(768, int(prev_kwargs.get("max_completion_tokens", 512) or 512) * 2))
            retry_kwargs.pop("temperature", None)  # keep it as default 0/removed
            # Prefer json_object again on retry
            try:
                resp_retry = client.chat.completions.create(
                    model=model,
                    response_format={"type": "json_object"},
                    messages=messages_retry,
                    **retry_kwargs,
                )
                rc = (resp_retry.choices[0].message.content or "").strip()
                if rc:
                    return rc
            except Exception:
                pass
            # Last attempt: no response_format
            resp_retry2 = client.chat.completions.create(
                model=model,
                messages=messages_retry,
                **retry_kwargs,
            )
            return (resp_retry2.choices[0].message.content or "").strip()

        # If nothing came back or it wasn't JSON, try once more
        if not raw_content:
            raw_content = _retry_if_empty_or_invalid(raw_content, used_kwargs, chosen_format)

        if DEBUG_FULL_LLM_LOG:
            try:
                logger.debug(f"Full LLM response object: {resp}")
                logger.debug(f"Response choices: {resp.choices}")
                logger.debug(f"First choice: {resp.choices[0] if resp.choices else 'NO CHOICES'}")
                logger.debug(f"Message: {resp.choices[0].message if resp.choices else 'NO MESSAGE'}")
                logger.debug(f"Full LLM response content length={len(raw_content)}")
            except Exception:
                pass

        # Parse JSON with fallback
        try:
            data = json.loads(raw_content) if raw_content else {}
        except Exception:
            m = re.search(r"\{.*\}", raw_content or "", flags=re.S)
            data = json.loads(m.group(0)) if m else {}
        log_entry.update({
            "response": {"status": "success", "raw": raw_content, "response_format": chosen_format, "kwargs_used": used_kwargs},
            "parsed_data": data,
        })
        try:
            with open(log_file, "a", encoding="utf-8") as f:
                f.write(json.dumps(log_entry) + "\n")
        except Exception:
            pass
        return data if isinstance(data, dict) else {}
    except Exception as e:
        logger.warning(f"LLM-only parse failed: {e}")
        log_entry["error"] = str(e)
        try:
            with open(log_file, "a", encoding="utf-8") as f:
                f.write(json.dumps(log_entry) + "\n")
        except Exception:
            pass
        return {"_llm_error": str(e)}


def _populate_eta_fields_from_llm_eta(eta_iso_or_unknown: str, message_time: datetime) -> Dict[str, Any]:
    """Translate LLM eta_iso into UI fields.
    - Unknown → eta='Unknown', timestamps=None, minutes=None
    - Else parse UTC ISO, compute local eta, eta_timestamp (legacy format in tests), eta_timestamp_utc, minutes_until_arrival
    """
    if not eta_iso_or_unknown or str(eta_iso_or_unknown).strip() == "Unknown":
        return {
            "eta": "Unknown",
            "eta_timestamp": None,
            "eta_timestamp_utc": None,
            "minutes_until_arrival": None,
        }
    try:
        eta_dt_utc = datetime.fromisoformat(str(eta_iso_or_unknown).replace("Z", "+00:00")).astimezone(timezone.utc)
        eta_local = eta_dt_utc.astimezone(APP_TZ)
        eta_hhmm = eta_local.strftime("%H:%M")
        eta_ts_local = (eta_local.strftime("%Y-%m-%d %H:%M:%S") if is_testing else eta_local.isoformat())
        minutes_until = int((eta_local - now_tz()).total_seconds() / 60)
        return {
            "eta": eta_hhmm,
            "eta_timestamp": eta_ts_local,
            "eta_timestamp_utc": eta_dt_utc.isoformat(),
            "minutes_until_arrival": minutes_until,
        }
    except Exception:
        logger.debug(f"Failed to parse eta_iso='{eta_iso_or_unknown}'")
        return {
            "eta": "Unknown",
            "eta_timestamp": None,
            "eta_timestamp_utc": None,
            "minutes_until_arrival": None,
        }


def extract_details_from_text(text: str, base_time: Optional[datetime] = None, prev_eta_iso: Optional[str] = None) -> Dict[str, Any]:
    """Thin wrapper around LLM-only parser. No heuristics.
    Returns: vehicle, eta, raw_status, status_source, status_confidence, eta_timestamp, eta_timestamp_utc, minutes_until_arrival
    """
    anchor_time: datetime = base_time or now_tz()
    current_iso_utc = anchor_time.astimezone(timezone.utc).isoformat().replace("+00:00", "Z")
    data = _call_llm_only(text, current_iso_utc, prev_eta_iso)

    # If LLM is unavailable or errored, respect legacy contract for tests and return Unknowns
    if isinstance(data, dict) and (data.get("_llm_unavailable") or data.get("_llm_error")):
        return {
            "vehicle": "Unknown",
            "eta": "Unknown",
            "raw_status": "Unknown",
            "status_source": "LLM-Only",
            "status_confidence": 0.0,
            "eta_timestamp": None,
            "eta_timestamp_utc": None,
            "minutes_until_arrival": None,
            "parse_source": "LLM",
        }

    vehicle_raw = str(data.get("vehicle") or "Unknown") if isinstance(data, dict) else "Unknown"
    # Normalize vehicle like "SAR78" or "sar-078" -> "SAR-78"
    m_v = re.match(r"^\s*sar[\s-]?0*(\d{1,3})\s*$", vehicle_raw, flags=re.I)
    if m_v:
        vehicle = f"SAR-{int(m_v.group(1))}"
    elif vehicle_raw.strip().upper() in {"POV", "SAR RIG"}:
        vehicle = vehicle_raw.strip().upper().replace("SAR RIG", "SAR Rig")
    else:
        vehicle = vehicle_raw if vehicle_raw else "Unknown"
    status = str(data.get("status") or "Unknown") if isinstance(data, dict) else "Unknown"
    confidence_raw = data.get("confidence") if isinstance(data, dict) else 0.0
    try:
        status_confidence = float(confidence_raw or 0.0)
    except Exception:
        status_confidence = 0.0
    eta_iso = str(data.get("eta_iso") or "Unknown") if isinstance(data, dict) else "Unknown"

    # If eta_iso missing but LLM returned a plain HH:MM, compute fields from that using anchor_time
    eta_fields: Dict[str, Any]
    if (not eta_iso or eta_iso == "Unknown") and isinstance(data, dict):
        eta_text_alt = None
        # accept common keys some tests may return
        for k in ("eta", "eta_hhmm", "eta_text"):
            v = data.get(k)
            if isinstance(v, str) and re.fullmatch(r"\d{1,2}:\d{2}", v.strip()):
                eta_text_alt = v.strip()
                break
        if eta_text_alt:
            eta_fields = _compute_eta_fields(eta_text_alt, None, anchor_time)
        else:
            # Deterministic safety net for explicit AM/PM or military times
            det_eta = _extract_eta_from_text_local(text, anchor_time)
            if det_eta is not None:
                logger.debug(f"Deterministic ETA fallback applied (no LLM eta_iso). text='{text}', parsed_local='{det_eta.isoformat()}'")
                eta_fields = _compute_eta_fields(None, det_eta, anchor_time)
            else:
                # Try duration-based ETA extraction (e.g., 15-20 minutes, 1 hr)
                dur_eta = _extract_duration_eta(text, anchor_time)
                if dur_eta is not None:
                    logger.debug(f"Deterministic duration ETA applied. text='{text}', parsed_local='{dur_eta.isoformat()}'")
                    eta_fields = _compute_eta_fields(None, dur_eta, anchor_time)
                else:
                    # Check if user is standing down or cancelling - don't maintain ETA in those cases
                    standdown_phrases = ["standing down", "stand down", "10-22", "1022", "can't make it", "cancelling", "cancelled", "not responding"]
                    is_standdown = any(phrase in text.lower() for phrase in standdown_phrases)
                    
                    # If no deterministic ETA found and prev_eta_iso is available, maintain previous ETA
                    # BUT only if user is not standing down
                    if prev_eta_iso and prev_eta_iso != "Unknown" and not is_standdown:
                        logger.debug(f"Maintaining previous ETA (no deterministic ETA found). text='{text}', prev_eta_iso='{prev_eta_iso}'")
                        eta_fields = _populate_eta_fields_from_llm_eta(prev_eta_iso, anchor_time)
                    else:
                        if is_standdown:
                            logger.debug(f"Not maintaining ETA due to stand-down message. text='{text}'")
                        eta_fields = _populate_eta_fields_from_llm_eta(eta_iso, anchor_time)
    else:
        temp_fields = _populate_eta_fields_from_llm_eta(eta_iso, anchor_time)
        # If LLM produced an ETA that is in the past and text clearly says PM/AM, try deterministic parse
        try:
            minutes = temp_fields.get("minutes_until_arrival")
            if isinstance(minutes, int) and minutes <= -5 and re.search(r"(?i)\b(am|pm)\b", text or ""):
                det_eta = _extract_eta_from_text_local(text, anchor_time)
                if det_eta is not None:
                    logger.debug(f"Deterministic ETA override applied (LLM produced past ETA). text='{text}', parsed_local='{det_eta.isoformat()}', old_fields={temp_fields}")
                    temp_fields = _compute_eta_fields(None, det_eta, anchor_time)
            # If still Unknown, try duration ETA as a final fallback
            if (not temp_fields.get("eta_timestamp_utc") and not temp_fields.get("eta_timestamp")):
                dur_eta = _extract_duration_eta(text, anchor_time)
                if dur_eta is not None:
                    logger.debug(f"Deterministic duration ETA applied (post-LLM). text='{text}', parsed_local='{dur_eta.isoformat()}'")
                    temp_fields = _compute_eta_fields(None, dur_eta, anchor_time)
                else:
                    # Check if user is standing down or cancelling - don't maintain ETA in those cases
                    standdown_phrases = ["standing down", "stand down", "10-22", "1022", "can't make it", "cancelling", "cancelled", "not responding"]
                    is_standdown = any(phrase in text.lower() for phrase in standdown_phrases)
                    
                    # If no deterministic ETA found and prev_eta_iso is available, maintain previous ETA
                    # BUT only if user is not standing down
                    if prev_eta_iso and prev_eta_iso != "Unknown" and not is_standdown:
                        logger.debug(f"Maintaining previous ETA (post-LLM fallback). text='{text}', prev_eta_iso='{prev_eta_iso}'")
                        temp_fields = _populate_eta_fields_from_llm_eta(prev_eta_iso, anchor_time)
                    else:
                        if is_standdown:
                            logger.debug(f"Not maintaining ETA due to stand-down message (post-LLM). text='{text}'")
        except Exception:
            pass
        eta_fields = temp_fields

    # Track source of ETA derivation for debugging
    eta_source = "LLM"
    if (not eta_iso or eta_iso == "Unknown"):
        if eta_fields.get("eta") != "Unknown":
            eta_source = "Deterministic"
    else:
        # If we overrode due to past ETA with AM/PM text
        if isinstance(data, dict):
            try:
                # Recompute what fields would have been from eta_iso and compare
                check_fields = _populate_eta_fields_from_llm_eta(eta_iso, anchor_time)
                if check_fields.get("eta_timestamp_utc") != eta_fields.get("eta_timestamp_utc"):
                    eta_source = "Deterministic"
            except Exception:
                pass

    return {
        "vehicle": vehicle,
        "eta": eta_fields.get("eta", "Unknown"),
        "raw_status": status or "Unknown",
        "status_source": "LLM-Only",
        "status_confidence": status_confidence,
        "eta_timestamp": eta_fields.get("eta_timestamp"),
        "eta_timestamp_utc": eta_fields.get("eta_timestamp_utc"),
        "minutes_until_arrival": eta_fields.get("minutes_until_arrival"),
        "parse_source": eta_source,
    }


# No legacy heuristics or shims; fully AI-only


def _normalize_display_name(raw_name: str) -> str:
    try:
        name = raw_name or "Unknown"
        name = re.sub(r"\s*\([^)]*\)\s*$", "", name).strip()
        name = re.sub(r"\s{2,}", " ", name)
        return name if name else (raw_name or "Unknown")
    except Exception:
        return raw_name or "Unknown"


# Load messages at startup
load_messages()


@app.post("/webhook")
async def receive_webhook(request: Request, api_key_valid: bool = Depends(validate_webhook_api_key)):
    data = await request.json()
    logger.info(f"Received webhook data from: {data.get('name', 'Unknown')}")

    if data.get("system") is True:
        logger.info("Skipping system-generated GroupMe message")
        return {"status": "skipped", "reason": "system message"}

    name = data.get("name", "Unknown")
    display_name = _normalize_display_name(name)
    text = data.get("text", "")
    created_at = data.get("created_at", 0)
    group_id = str(data.get("group_id") or "")
    team = GROUP_ID_TO_TEAM.get(str(group_id), "Unknown") if group_id else "Unknown"
    user_id = str(data.get("user_id") or data.get("sender_id") or "")

    try:
        if created_at == 0 or created_at is None:
            message_dt = now_tz()
            timestamp = (message_dt.strftime("%Y-%m-%d %H:%M:%S") if is_testing else message_dt.isoformat())
            logger.warning(f"Missing or invalid timestamp for message from {name}, using current time")
        else:
            message_dt = datetime.fromtimestamp(created_at, tz=APP_TZ)
            timestamp = message_dt.strftime("%Y-%m-%d %H:%M:%S") if is_testing else message_dt.isoformat()
    except Exception as e:
        message_dt = now_tz()
        timestamp = message_dt.strftime("%Y-%m-%d %H:%M:%S")
        logger.warning(f"Invalid timestamp {created_at} for message from {name}: {e}, using current time")

    if not text or text.strip() == "":
        logger.info(f"Skipping empty message from {name}")
        return {"status": "skipped", "reason": "empty message"}

    # Get full chronological message history for this user from ACTIVE messages only
    # CRITICAL: Only use active messages, never deleted messages for context
    user_message_history: List[Dict[str, Any]] = []
    try:
        # Get all ACTIVE messages from this user, sorted chronologically
        # Filter out any messages that have been soft-deleted
        active_user_messages = [
            msg for msg in messages 
            if msg.get("name") == display_name and not msg.get("deleted_at")
        ]
        active_user_messages.sort(key=lambda x: _coerce_dt(cast(Optional[str], x.get('timestamp_utc') or x.get('timestamp'))))
        user_message_history = active_user_messages
        
        # DEBUG: Log context building details
        logger.info(f"CONTEXT DEBUG for {display_name}: Found {len(active_user_messages)} active messages")
        for i, msg in enumerate(active_user_messages):
            logger.info(f"  {i+1}. {msg.get('timestamp', 'NO_TS')} - '{msg.get('text', 'NO_TEXT')}' -> vehicle={msg.get('vehicle', 'NO_VEH')}, eta={msg.get('eta', 'NO_ETA')}")
    except Exception:
        user_message_history = []

    # Build comprehensive context message with message sequence
    context_message = f"Sender: {display_name}. Current message: {text}"
    
    if user_message_history:
        # Simplified context - just show the most recent ETA and status for reference
        latest_eta = "Unknown"
        latest_vehicle = "Unknown"
        
        # Find most recent ETA from a non-cancelled message
        for msg in reversed(user_message_history):
            if (msg.get("eta") and msg.get("eta") != "Unknown" and 
                msg.get("arrival_status") != "Cancelled"):
                latest_eta = msg.get("eta", "Unknown")
                break
                
        # Find most recent vehicle from a non-cancelled message  
        for msg in reversed(user_message_history):
            if (msg.get("vehicle") and msg.get("vehicle") != "Unknown" and
                msg.get("arrival_status") != "Cancelled"):
                latest_vehicle = msg.get("vehicle", "Unknown")
                break
        
        context_message += f"\n\nPrevious status: Last ETA was {latest_eta}, last vehicle was {latest_vehicle}"
        context_message += f"\nNote: If user is standing down/cancelling, set ETA to 'Unknown'. If no new ETA is mentioned and user is still responding, maintain the previous ETA of {latest_eta}"
        
        # DEBUG: Log the context message being sent to LLM
        logger.info(f"CONTEXT DEBUG: Sending to LLM - '{context_message}'")

    # Previous ETA for relative updates (get the most recent one)
    prev_eta_iso: Optional[str] = None
    try:
        for msg in reversed(user_message_history):
            if msg.get("eta_timestamp_utc"):
                prev_eta_iso = msg.get("eta_timestamp_utc")
                break
    except Exception:
        prev_eta_iso = None

    parsed = extract_details_from_text(context_message, base_time=message_dt, prev_eta_iso=prev_eta_iso)
    logger.info(f"Parsed details: vehicle={parsed.get('vehicle')}, eta={parsed.get('eta')}, raw_status={parsed.get('raw_status')}")

    # Build message record
    minutes = parsed.get("minutes_until_arrival")
    raw_status = cast(str, parsed.get("raw_status") or "Unknown")
    arrival_status = raw_status
    if isinstance(minutes, int) and minutes <= 0 and raw_status == "Responding":
        arrival_status = "Arrived"

    message_record: Dict[str, Any] = {
        "name": display_name,
        "text": text,
        "timestamp": timestamp,
        "timestamp_utc": message_dt.astimezone(timezone.utc).isoformat() if message_dt else None,
        "group_id": group_id or None,
        "team": team,
        "user_id": user_id or None,
        "id": str(uuid.uuid4()),
        "vehicle": parsed.get("vehicle", "Unknown"),
        "eta": parsed.get("eta", "Unknown"),
        "eta_timestamp": parsed.get("eta_timestamp"),
        "eta_timestamp_utc": parsed.get("eta_timestamp_utc"),
        "minutes_until_arrival": parsed.get("minutes_until_arrival"),
        "arrival_status": arrival_status,
    "parse_source": parsed.get("parse_source", "LLM"),
    }

    reload_messages()
    messages.append(message_record)
    save_messages()
    return {"status": "ok"}


@app.post("/api/parse-debug")
async def parse_debug(request: Request) -> JSONResponse:
    if not _authn_domain_and_admin_ok(request):
        raise HTTPException(status_code=403, detail="Not authorized")

    try:
        body_raw = await request.json()
        body: Dict[str, Any] = cast(Dict[str, Any], body_raw if isinstance(body_raw, dict) else {})
    except Exception:
        body = {}

    text = str(body.get("text") or "").strip()
    if not text:
        raise HTTPException(status_code=400, detail="'text' is required")

    created_at = body.get("created_at")
    prev_eta_iso = cast(Optional[str], body.get("prev_eta_iso"))

    try:
        base_dt = datetime.fromtimestamp(float(created_at), tz=APP_TZ) if created_at is not None else now_tz()
    except Exception:
        base_dt = now_tz()

    llm_only_out = extract_details_from_text(text, base_time=base_dt, prev_eta_iso=prev_eta_iso)
    azure_ok = bool(client is not None and azure_openai_deployment)

    return JSONResponse(content={
        "base_time_iso": base_dt.astimezone(timezone.utc).isoformat(),
        "llm_only": llm_only_out,
        "llm_only_available": azure_ok,
        "env_default_mode": "llm-only",
    })


@app.get("/api/responders")
def get_responder_data(request: Request) -> JSONResponse:
    user_email = (
        request.headers.get("X-Auth-Request-Email")
        or request.headers.get("X-Auth-Request-User")
        or request.headers.get("x-forwarded-email")
        or request.headers.get("X-User")
    )
    if not user_email:
        if not (is_testing or ALLOW_LOCAL_AUTH_BYPASS):
            raise HTTPException(status_code=401, detail="Not authenticated")
    else:
        if not is_email_domain_allowed(user_email):
            raise HTTPException(status_code=403, detail="Access denied")
    reload_messages()
    return JSONResponse(content=messages)


@app.get("/api/current-status")
def get_current_status(request: Request) -> JSONResponse:
    user_email = (
        request.headers.get("X-Auth-Request-Email")
        or request.headers.get("X-Auth-Request-User")
        or request.headers.get("x-forwarded-email")
        or request.headers.get("X-User")
    )
    if not user_email:
        if not (is_testing or ALLOW_LOCAL_AUTH_BYPASS):
            raise HTTPException(status_code=401, detail="Not authenticated")
    else:
        if not is_email_domain_allowed(user_email):
            raise HTTPException(status_code=403, detail="Access denied")

    reload_messages()

    latest_by_person: Dict[str, Dict[str, Any]] = {}
    sorted_messages = sorted(messages, key=lambda x: _coerce_dt(cast(Optional[str], x.get('timestamp_utc') or x.get('timestamp'))))
    for msg in sorted_messages:
        name = (msg.get('name') or '').strip()
        if not name:
            continue
        arrival_status = msg.get('arrival_status', 'Unknown')
        eta = msg.get('eta', 'Unknown')
        text = (msg.get('text') or '').lower()
        priority = 0
        if arrival_status == 'Cancelled' or "can't make it" in text or 'cannot make it' in text:
            priority = 100
        elif arrival_status == 'Not Responding':
            priority = 10
        elif arrival_status == 'Responding' and eta != 'Unknown':
            priority = 80
        elif arrival_status == 'Responding':
            priority = 60
        elif eta != 'Unknown':
            priority = 70
        elif arrival_status == 'Available':
            priority = 40
        elif arrival_status == 'Informational':
            priority = 15
        else:
            priority = 20

        current_entry = latest_by_person.get(name)
        if current_entry is None:
            latest_by_person[name] = dict(msg)
            latest_by_person[name]['_priority'] = priority
        else:
            current_ts = _coerce_dt(cast(Optional[str], current_entry.get('timestamp_utc') or current_entry.get('timestamp')))
            new_ts = _coerce_dt(cast(Optional[str], msg.get('timestamp_utc') or msg.get('timestamp')))
            if new_ts >= current_ts:
                latest_by_person[name] = dict(msg)
                latest_by_person[name]['_priority'] = priority
            elif new_ts == current_ts and priority > current_entry.get('_priority', 0):
                latest_by_person[name] = dict(msg)
                latest_by_person[name]['_priority'] = priority

    result: List[Dict[str, Any]] = []
    for person_data in latest_by_person.values():
        person_data.pop('_priority', None)
        result.append(person_data)
    result.sort(key=lambda x: _coerce_dt(cast(Optional[str], x.get('timestamp_utc') or x.get('timestamp'))), reverse=True)
    return JSONResponse(content=result)


@app.post("/api/responders")
async def create_responder_entry(request: Request) -> JSONResponse:
    if not _authn_domain_and_admin_ok(request):
        raise HTTPException(status_code=403, detail="Not authorized")

    try:
        raw = await request.json()
        body: Dict[str, Any] = cast(Dict[str, Any], raw if isinstance(raw, dict) else {})
    except Exception:
        body = {}

    name = _normalize_display_name(str(cast(Any, body.get("name")) or "Unknown"))
    text = str(cast(Any, body.get("text")) or "")
    team = str(cast(Any, body.get("team")) or "Unknown")
    group_id = str(cast(Any, body.get("group_id")) or "")
    vehicle = str(cast(Any, body.get("vehicle")) or "Unknown")
    user_id = str(cast(Any, body.get("user_id")) or "")
    eta_str = cast(Optional[str], body.get("eta") if "eta" in body else None)
    ts_input: Any = body.get("timestamp") if "timestamp" in body else None
    eta_ts_input: Any = body.get("eta_timestamp") if "eta_timestamp" in body else None

    message_dt = _parse_datetime_like(ts_input) or now_tz()
    eta_dt = _parse_datetime_like(eta_ts_input)
    eta_fields = _compute_eta_fields(eta_str, eta_dt, message_dt)

    rec: Dict[str, Any] = {
        "id": str(uuid.uuid4()),
        "name": name,
        "text": text,
        "timestamp": (message_dt.strftime("%Y-%m-%d %H:%M:%S") if is_testing else message_dt.isoformat()),
        "timestamp_utc": message_dt.astimezone(timezone.utc).isoformat(),
        "group_id": group_id or None,
        "team": team,
        "user_id": user_id or None,
        "vehicle": vehicle,
        "eta": eta_fields.get("eta", "Unknown"),
        "eta_timestamp": eta_fields.get("eta_timestamp"),
        "eta_timestamp_utc": eta_fields.get("eta_timestamp_utc"),
        "minutes_until_arrival": eta_fields.get("minutes_until_arrival"),
        "arrival_status": eta_fields.get("arrival_status"),
    "parse_source": "Manual",
    }

    reload_messages()
    messages.append(rec)
    save_messages()
    return JSONResponse(status_code=201, content=rec)


@app.put("/api/responders/{msg_id}")
async def update_responder_entry(msg_id: str, request: Request) -> JSONResponse:
    if not _authn_domain_and_admin_ok(request):
        raise HTTPException(status_code=403, detail="Not authorized")

    reload_messages()
    idx = next((i for i, m in enumerate(messages) if str(m.get("id")) == msg_id), -1)
    if idx < 0:
        raise HTTPException(status_code=404, detail="Not found")

    try:
        raw = await request.json()
        patch: Dict[str, Any] = cast(Dict[str, Any], raw if isinstance(raw, dict) else {})
    except Exception:
        patch = {}

    current = dict(messages[idx])
    for key in ["name", "text", "team", "group_id", "vehicle", "user_id"]:
        if key in patch:
            val = patch.get(key)
            if key == "name":
                val = _normalize_display_name(str(cast(Any, val) or ""))
            current[key] = val

    ts_in: Any = patch.get("timestamp") if "timestamp" in patch else current.get("timestamp")
    msg_dt = _parse_datetime_like(ts_in) or now_tz()
    current["timestamp"] = (msg_dt.strftime("%Y-%m-%d %H:%M:%S") if is_testing else msg_dt.isoformat())
    current["timestamp_utc"] = msg_dt.astimezone(timezone.utc).isoformat()

    eta_str = cast(Optional[str], patch.get("eta") if "eta" in patch else current.get("eta"))
    eta_ts_in: Any = patch.get("eta_timestamp") if "eta_timestamp" in patch else current.get("eta_timestamp")
    eta_dt = _parse_datetime_like(eta_ts_in)
    eta_fields = _compute_eta_fields(eta_str, eta_dt, msg_dt)
    current.update({
        "eta": eta_fields.get("eta", "Unknown"),
        "eta_timestamp": eta_fields.get("eta_timestamp"),
        "eta_timestamp_utc": eta_fields.get("eta_timestamp_utc"),
        "minutes_until_arrival": eta_fields.get("minutes_until_arrival"),
        "arrival_status": eta_fields.get("arrival_status"),
    "parse_source": "Manual",
    })

    messages[idx] = current
    save_messages()
    return JSONResponse(content=current)


@app.delete("/api/responders/{msg_id}")
def delete_responder_entry(msg_id: str, request: Request) -> Dict[str, Any]:
    if not _authn_domain_and_admin_ok(request):
        raise HTTPException(status_code=403, detail="Not authorized")

    reload_messages()
    to_delete = [m for m in messages if str(m.get("id")) == msg_id]
    if not to_delete:
        raise HTTPException(status_code=404, detail="Not found")
    soft_delete_messages(to_delete)
    remaining = [m for m in messages if str(m.get("id")) != msg_id]
    messages.clear()
    messages.extend(remaining)
    save_messages()
    return {"status": "deleted", "id": msg_id, "soft_delete": True}


@app.post("/api/responders/bulk-delete")
async def bulk_delete_responder_entries(request: Request) -> Dict[str, Any]:
    if not _authn_domain_and_admin_ok(request):
        raise HTTPException(status_code=403, detail="Not authorized")
    try:
        body = await request.json()
        ids: List[str] = list(map(str, body.get("ids", [])))
    except Exception:
        ids = []
    if not ids:
        raise HTTPException(status_code=400, detail="No IDs provided")

    reload_messages()
    ids_set = set(ids)
    to_delete = [m for m in messages if str(m.get("id")) in ids_set]
    to_keep = [m for m in messages if str(m.get("id")) not in ids_set]
    if to_delete:
        soft_delete_messages(to_delete)
        messages.clear()
        messages.extend(to_keep)
        save_messages()
    return {"status": "deleted", "removed": int(len(to_delete)), "soft_delete": True}


@app.post("/api/clear-all")
def clear_all_data(request: Request) -> Dict[str, Any]:
    allow_env = os.getenv("ALLOW_CLEAR_ALL", "false").lower() == "true"
    provided_key = request.headers.get("X-API-Key")
    key_ok = webhook_api_key and provided_key == webhook_api_key
    if not (allow_env or key_ok):
        raise HTTPException(status_code=403, detail="Clear-all is disabled")
    reload_messages()
    initial = len(messages)
    _clear_all_messages()
    return {"status": "cleared", "removed": int(initial)}


@app.get("/api/deleted-responders")
def get_deleted_responders(request: Request) -> List[Dict[str, Any]]:
    if not _authn_domain_and_admin_ok(request):
        raise HTTPException(status_code=403, detail="Not authorized")
    load_deleted_messages()
    return deleted_messages


@app.post("/api/deleted-responders/undelete")
async def undelete_responder_entries(request: Request) -> Dict[str, Any]:
    if not _authn_domain_and_admin_ok(request):
        raise HTTPException(status_code=403, detail="Not authorized")
    try:
        body = await request.json()
        ids: List[str] = list(map(str, body.get("ids", [])))
    except Exception:
        ids = []
    if not ids:
        raise HTTPException(status_code=400, detail="No IDs provided")
    restored_count = undelete_messages(ids)
    return {"status": "restored", "restored": restored_count}


@app.delete("/api/deleted-responders/{msg_id}")
def permanently_delete_responder_entry(msg_id: str, request: Request) -> Dict[str, Any]:
    if not _authn_domain_and_admin_ok(request):
        raise HTTPException(status_code=403, detail="Not authorized")
    load_deleted_messages()
    initial = len(deleted_messages)
    remaining = [m for m in deleted_messages if str(m.get("id")) != msg_id]
    if len(remaining) == initial:
        raise HTTPException(status_code=404, detail="Not found in deleted storage")
    deleted_messages.clear()
    deleted_messages.extend(remaining)
    save_deleted_messages()
    return {"status": "permanently_deleted", "id": msg_id}


@app.post("/api/deleted-responders/clear-all")
def clear_all_deleted_data(request: Request) -> Dict[str, Any]:
    allow_env = os.getenv("ALLOW_CLEAR_ALL", "false").lower() == "true"
    provided_key = request.headers.get("X-API-Key")
    key_ok = webhook_api_key and provided_key == webhook_api_key
    if not (allow_env or key_ok):
        raise HTTPException(status_code=403, detail="Clear-all is disabled")
    load_deleted_messages()
    initial = len(deleted_messages)
    deleted_messages.clear()
    save_deleted_messages()
    return {"status": "cleared", "removed": int(initial)}


@app.get("/debug/pod-info")
def get_pod_info():
    pod_name = os.getenv("HOSTNAME", "unknown-pod")
    pod_ip = os.getenv("POD_IP", "unknown-ip")
    redis_status = "disconnected"
    try:
        init_redis()
        if redis_client:
            cast(Any, redis_client).ping()
            redis_status = "connected"
    except Exception:
        redis_status = "error"
    return JSONResponse(content={
        "pod_name": pod_name,
        "pod_ip": pod_ip,
        "message_count": len(messages),
        "redis_status": redis_status,
    })


@app.get("/health")
def health() -> Dict[str, Any]:
    try:
        status = "ok"
        try:
            init_redis()
            if redis_client:
                cast(Any, redis_client).ping()
        except Exception:
            status = "degraded"
        return {"status": status}
    except Exception:
        return {"status": "error"}


@app.get("/dashboard", response_class=HTMLResponse)
def display_dashboard() -> str:
    reload_messages()
    current_time = now_tz()
    html_out = f"""
    <h1>🚨 Responder Dashboard</h1>
    <p><strong>Current Time:</strong> {current_time.strftime('%Y-%m-%d %H:%M:%S')}</p>
    <p><a href="/deleted-dashboard">View Deleted Messages →</a></p>
    <table border='1' cellpadding='8' style='border-collapse: collapse; font-family: monospace;'>
        <tr style='background-color: #f0f0f0;'>
            <th>Message Time</th>
            <th>Name</th>
            <th>Unit</th>
            <th>Vehicle</th>
            <th>ETA</th>
            <th>Minutes Out</th>
            <th>Status</th>
            <th>Parse Source</th>
            <th>Message</th>
        </tr>
    """

    sorted_messages = sorted(messages, key=lambda x: (
        x.get('minutes_until_arrival', 9999) if x.get('minutes_until_arrival') is not None else 9999,
        x.get('timestamp', ''),
    ), reverse=False)

    for msg in sorted_messages:
        vehicle = msg.get('vehicle', 'Unknown')
        team = msg.get('team', 'Unknown')
        eta_display = msg.get('eta_timestamp') or msg.get('eta', 'Unknown')
        minutes_out = msg.get('minutes_until_arrival')
        status = msg.get('arrival_status', 'Unknown')

        if status == 'Not Responding':
            row_color = '#ffcccc'
        elif vehicle == 'Unknown':
            row_color = '#ffffcc'
        elif minutes_out is not None and minutes_out <= 5:
            row_color = '#ccffcc'
        elif minutes_out is not None and minutes_out <= 15:
            row_color = '#cceeff'
        else:
            row_color = '#ffffff'

        minutes_display = f"{minutes_out} min" if minutes_out is not None else "—"

        html_out += f"""
        <tr style='background-color: {row_color};'>
            <td>{_esc(msg.get('timestamp', ''))}</td>
            <td><strong>{_esc(msg.get('name', ''))}</strong></td>
            <td>{_esc(team)}</td>
            <td>{_esc(vehicle)}</td>
            <td>{_esc(eta_display)}</td>
            <td>{_esc(minutes_display)}</td>
            <td>{_esc(status)}</td>
            <td>{_esc(msg.get('parse_source', 'LLM'))}</td>
            <td style='max-width: 300px; word-wrap: break-word;'>{_esc(msg.get('text', ''))}</td>
        </tr>
        """

    html_out += """
    </table>
    <br>
    <div style='font-size: 12px; color: #666;'>
        <p><strong>Color Legend:</strong></p>
        <div style='background-color: #ccffcc; display: inline-block; padding: 2px 8px; margin: 2px;'>Arriving Soon (≤5 min)</div>
        <div style='background-color: #cceeff; display: inline-block; padding: 2px 8px; margin: 2px;'>Arriving Medium (≤15 min)</div>
        <div style='background-color: #ffffcc; display: inline-block; padding: 2px 8px; margin: 2px;'>Unknown Vehicle/ETA</div>
        <div style='background-color: #ffcccc; display: inline-block; padding: 2px 8px; margin: 2px;'>Not Responding</div>
    </div>
    """
    return html_out


@app.get("/deleted-dashboard", response_class=HTMLResponse)
def display_deleted_dashboard() -> str:
    load_deleted_messages()
    current_time = now_tz()
    html_out = f"""
    <h1>🗑️ Deleted Responder Dashboard</h1>
    <p><strong>Current Time:</strong> {current_time.strftime('%Y-%m-%d %H:%M:%S')}</p>
    <p><strong>Total Deleted Messages:</strong> {len(deleted_messages)}</p>
    <p><a href="/dashboard">← Back to Active Dashboard</a></p>
    <table border='1' cellpadding='8' style='border-collapse: collapse; font-family: monospace;'>
        <tr style='background-color: #f0f0f0;'>
            <th>Message Time</th>
            <th>Deleted At</th>
            <th>Name</th>
            <th>Unit/Team</th>
            <th>Vehicle</th>
            <th>ETA</th>
            <th>Parse Source</th>
            <th>Message</th>
            <th>Message ID</th>
        </tr>
    """

    sorted_deleted = sorted(deleted_messages, key=lambda x: x.get('deleted_at', ''), reverse=True)
    for msg in sorted_deleted:
        msg_time = msg.get('timestamp', 'Unknown')
        deleted_time = msg.get('deleted_at', 'Unknown')
        name = msg.get('name', '')
        team = msg.get('team', msg.get('unit', ''))
        vehicle = msg.get('vehicle', 'Unknown')
        eta = msg.get('eta', 'Unknown')
        message_text = msg.get('text', '')
        msg_id = msg.get('id', '')
        if len(message_text) > 100:
            message_text = message_text[:100] + "..."
        try:
            if deleted_time != 'Unknown':
                dt = datetime.fromisoformat(str(deleted_time).replace('Z', '+00:00'))
                deleted_display = dt.strftime('%Y-%m-%d %H:%M:%S')
            else:
                deleted_display = 'Unknown'
        except Exception:
            deleted_display = deleted_time

        html_out += f"""
        <tr style='background-color: #fff0f0;'>
            <td>{_esc(msg_time)}</td>
            <td>{_esc(deleted_display)}</td>
            <td>{_esc(name)}</td>
            <td>{_esc(team)}</td>
            <td>{_esc(vehicle)}</td>
            <td>{_esc(eta)}</td>
            <td>{_esc(msg.get('parse_source', 'LLM'))}</td>
            <td style='max-width: 300px; word-wrap: break-word;'>{_esc(message_text)}</td>
            <td style='font-size: 10px; color: #666;'>{_esc(msg_id)}</td>
        </tr>
        """

    if not deleted_messages:
        html_out += """
        <tr>
            <td colspan="8" style="text-align: center; color: #666; font-style: italic;">No deleted messages</td>
        </tr>
        """

    html_out += """
    </table>
    <br>
    <div style='font-size: 12px; color: #666;'>
        <p><strong>Note:</strong> Deleted messages are stored in Redis under 'respondr_deleted_messages' key.</p>
        <p>Use the API endpoints to restore messages: POST /api/deleted-responders/undelete</p>
    </div>
    """
    return html_out


# Determine frontend build path
if os.path.exists(os.path.join(os.path.dirname(__file__), "frontend/build")):
    frontend_build = os.path.join(os.path.dirname(__file__), "frontend/build")
else:
    frontend_build = os.path.join(os.path.dirname(__file__), "../frontend/build")

static_dir = os.path.join(frontend_build, "static")
if not is_testing and os.path.exists(static_dir):
    app.mount("/static", StaticFiles(directory=static_dir), name="static")


@app.post("/cleanup/invalid-timestamps")
def cleanup_invalid_timestamps(_: bool = Depends(validate_webhook_api_key)) -> Dict[str, Any]:
    global messages
    reload_messages()
    initial_count = len(messages)
    kept: List[Dict[str, Any]] = []
    removed = 0
    for msg in messages:
        ts = msg.get("timestamp_utc") or msg.get("timestamp")
        if not ts:
            removed += 1
            continue
        if isinstance(ts, str) and ts.startswith("1970-01-01"):
            removed += 1
            continue
        kept.append(msg)
    messages = kept
    save_messages()
    return {"status": "success", "message": f"Cleaned up {removed} invalid entries", "initial_count": initial_count, "remaining_count": len(messages)}


@app.get("/")
def serve_frontend():
    if is_testing:
        return {"message": "Test mode - frontend not available"}
    index_path = os.path.join(frontend_build, "index.html")
    if os.path.exists(index_path):
        return FileResponse(index_path)
    else:
        return {"message": "Frontend not built - run 'npm run build' in frontend directory"}


@app.get("/scvsar-logo.png")
def serve_logo():
    if is_testing:
        raise HTTPException(status_code=404, detail="Not available in tests")
    logo_path = os.path.join(frontend_build, "scvsar-logo.png")
    if os.path.exists(logo_path):
        return FileResponse(logo_path)
    raise HTTPException(status_code=404, detail="Logo not found")


@app.get("/favicon.ico")
def serve_favicon():
    if is_testing:
        raise HTTPException(status_code=404, detail="Not available in tests")
    p = os.path.join(frontend_build, "favicon.ico")
    if os.path.exists(p):
        return FileResponse(p)
    raise HTTPException(status_code=404, detail="Not found")


@app.get("/manifest.json")
def serve_manifest():
    if is_testing:
        raise HTTPException(status_code=404, detail="Not available in tests")
    p = os.path.join(frontend_build, "manifest.json")
    if os.path.exists(p):
        return FileResponse(p)
    raise HTTPException(status_code=404, detail="Not found")


@app.get("/robots.txt")
def serve_robots():
    if is_testing:
        raise HTTPException(status_code=404, detail="Not available in tests")
    p = os.path.join(frontend_build, "robots.txt")
    if os.path.exists(p):
        return FileResponse(p)
    raise HTTPException(status_code=404, detail="Not found")


@app.get("/logo192.png")
def serve_logo192():
    if is_testing:
        raise HTTPException(status_code=404, detail="Not available in tests")
    p = os.path.join(frontend_build, "logo192.png")
    if os.path.exists(p):
        return FileResponse(p)
    raise HTTPException(status_code=404, detail="Not found")


@app.get("/logo512.png")
def serve_logo512():
    if is_testing:
        raise HTTPException(status_code=404, detail="Not available in tests")
    p = os.path.join(frontend_build, "logo512.png")
    if os.path.exists(p):
        return FileResponse(p)
    raise HTTPException(status_code=404, detail="Not found")


# --- ACR webhook to auto-restart deployment on image push ---
ACR_WEBHOOK_TOKEN = os.getenv("ACR_WEBHOOK_TOKEN")
K8S_NAMESPACE = os.getenv("K8S_NAMESPACE", "respondr")
K8S_DEPLOYMENT = os.getenv("K8S_DEPLOYMENT", "respondr-deployment")


@app.post("/internal/acr-webhook")
async def acr_webhook(request: Request):
    provided = request.headers.get("X-ACR-Token") or request.query_params.get("token")
    if not ACR_WEBHOOK_TOKEN or provided != ACR_WEBHOOK_TOKEN:
        raise HTTPException(status_code=401, detail="Unauthorized")

    try:
        raw_payload: Any = await request.json()
    except Exception:
        raw_payload = {}

    payload: Dict[str, Any] = cast(Dict[str, Any], raw_payload if isinstance(raw_payload, dict) else {})
    action = cast(str | None, payload.get("action") or payload.get("eventType"))
    target = cast(Dict[str, Any], payload.get("target", {}) or {})
    repo = cast(str, target.get("repository", ""))
    tag = cast(str, target.get("tag", ""))

    logger.info(f"ACR webhook: action={action} repo={repo} tag={tag}")
    if action and "push" not in str(action).lower():
        return {"status": "ignored", "reason": f"action={action}"}

    expected_repo = os.getenv("ACR_REPOSITORY", "respondr")
    if expected_repo and repo and expected_repo not in repo:
        return {"status": "ignored", "reason": f"repo={repo}"}

    try:
        ks = importlib.import_module("kubernetes")
        k8s_client = getattr(ks, "client")
        k8s_config = getattr(ks, "config")
        try:
            k8s_config.load_incluster_config()
        except Exception:
            k8s_config.load_kube_config()
        apps = k8s_client.AppsV1Api()
        patch: Dict[str, Any] = {
            "spec": {
                "template": {
                    "metadata": {"annotations": {"kubectl.kubernetes.io/restartedAt": datetime.now(timezone.utc).isoformat()}}
                }
            }
        }
        apps.patch_namespaced_deployment(name=K8S_DEPLOYMENT, namespace=K8S_NAMESPACE, body=patch)
        logger.info(f"Triggered rollout restart for deployment {K8S_DEPLOYMENT} in namespace {K8S_NAMESPACE}")
        return {"status": "restarted", "deployment": K8S_DEPLOYMENT, "namespace": K8S_NAMESPACE}
    except Exception as e:
        logger.error(f"Failed to restart deployment: {e}")
        raise HTTPException(status_code=500, detail="Failed to restart deployment")


# SPA catch-all for client routes; declare last
@app.get("/{full_path:path}")
def spa_catch_all(full_path: str):
    if is_testing:
        raise HTTPException(status_code=404, detail="Not available in tests")
    index_path = os.path.join(frontend_build, "index.html")
    if os.path.exists(index_path):
        return FileResponse(index_path)
    raise HTTPException(status_code=404, detail="Frontend not built")
>>>>>>> 4c964194
<|MERGE_RESOLUTION|>--- conflicted
+++ resolved
@@ -1,4 +1,3 @@
-<<<<<<< HEAD
 """Entry point for Respondr backend (refactored)."""
 from app import app  # type: ignore  # FastAPI instance
 from app.llm import extract_details_from_text, client
@@ -7,10 +6,6 @@
 # In-memory message store for test compatibility
 messages: List[Dict[str, Any]] = []
 
-# Variables used by internal ACR webhook tests
-ACR_WEBHOOK_TOKEN = None
-K8S_NAMESPACE = "default"
-K8S_DEPLOYMENT = "respondr"
 
 __all__ = [
     "app",
@@ -20,1814 +15,4 @@
     "ACR_WEBHOOK_TOKEN",
     "K8S_NAMESPACE",
     "K8S_DEPLOYMENT",
-]
-=======
-import os
-import sys
-import json
-import logging
-import re
-import html
-from typing import Any, Dict, Optional, List, cast
-from datetime import datetime, timedelta, timezone
-
-try:
-    from zoneinfo import ZoneInfo as _ZoneInfo
-    zoneinfo_available = True
-except ImportError:
-    zoneinfo_available = False
-    _ZoneInfo = None
-
-from urllib.parse import quote
-import tempfile
-import importlib
-import uuid
-
-import redis
-from dotenv import load_dotenv
-from fastapi import FastAPI, Request, HTTPException, Header, Depends
-from fastapi.responses import HTMLResponse, JSONResponse, FileResponse
-from fastapi.staticfiles import StaticFiles
-from openai import AzureOpenAI
-from openai.types.chat import ChatCompletionMessageParam
-
-
-# ----------------------------------------------------------------------------
-# App setup and config
-# ----------------------------------------------------------------------------
-
-# Configure logging
-logging.basicConfig(level=logging.INFO, format="%(asctime)s - %(name)s - %(levelname)s - %(message)s")
-logger = logging.getLogger(__name__)
-
-# Load environment variables
-load_dotenv()
-
-
-# Safe HTML escape helper
-def _esc(v: Any) -> str:
-    try:
-        return html.escape("" if v is None else str(v))
-    except Exception:
-        return ""
-
-
-# Timezone helpers
-def get_timezone(name: str) -> timezone:
-    if name == "UTC":
-        return timezone.utc
-    elif name == "America/Los_Angeles" and zoneinfo_available:
-        try:
-            return _ZoneInfo("America/Los_Angeles")  # type: ignore
-        except Exception:
-            pass
-    # Fallback: PST approximation (no DST) if zoneinfo unavailable
-    return timezone(timedelta(hours=-8))
-
-
-TIMEZONE = os.getenv("TIMEZONE", "America/Los_Angeles")
-APP_TZ = get_timezone(TIMEZONE)
-
-if 'zoneinfo_available' in globals():
-    if not zoneinfo_available and TIMEZONE.upper() != "UTC":
-        logger.warning("zoneinfo not available; using fixed UTC-8 fallback. Set TIMEZONE=UTC or install zoneinfo for correct DST.")
-
-
-def now_tz() -> datetime:
-    return datetime.now(APP_TZ)
-
-
-# Redis configuration
-REDIS_HOST = os.getenv("REDIS_HOST", "redis-service")
-REDIS_PORT = int(os.getenv("REDIS_PORT", "6379"))
-REDIS_DB = int(os.getenv("REDIS_DB", "0"))
-REDIS_KEY = "respondr_messages"
-REDIS_DELETED_KEY = "respondr_deleted_messages"
-
-
-# Auth and env flags
-webhook_api_key = os.getenv("WEBHOOK_API_KEY")
-allowed_email_domains = [d.strip() for d in os.getenv("ALLOWED_EMAIL_DOMAINS", "scvsar.org,rtreit.com").split(",") if d.strip()]
-allowed_admin_users = [u.strip().lower() for u in os.getenv("ALLOWED_ADMIN_USERS", "").split(",") if u.strip()]
-
-ALLOW_LOCAL_AUTH_BYPASS = os.getenv("ALLOW_LOCAL_AUTH_BYPASS", "false").lower() == "true"
-LOCAL_BYPASS_IS_ADMIN = os.getenv("LOCAL_BYPASS_IS_ADMIN", "false").lower() == "true"
-
-is_testing = os.getenv("PYTEST_CURRENT_TEST") is not None or "pytest" in sys.modules
-disable_api_key_check = os.getenv("DISABLE_API_KEY_CHECK", "false").lower() == "true" or is_testing
-
-# temporary override for PoC
-disable_api_key_check = True
-
-# Azure OpenAI configuration
-azure_openai_api_key = os.getenv("AZURE_OPENAI_API_KEY")
-azure_openai_endpoint = os.getenv("AZURE_OPENAI_ENDPOINT")
-azure_openai_deployment = os.getenv("AZURE_OPENAI_DEPLOYMENT")
-azure_openai_api_version = os.getenv("AZURE_OPENAI_API_VERSION")
-
-
-# FastAPI app and state
-app = FastAPI()
-messages: List[Dict[str, Any]] = []
-deleted_messages: List[Dict[str, Any]] = []
-redis_client: Optional[redis.Redis] = None
-
-# Legacy test compatibility flag removed in LLM-only implementation
-
-
-def validate_webhook_api_key(x_api_key: Optional[str] = Header(None)) -> bool:
-    if is_testing:
-        return True
-    if disable_api_key_check:
-        logger.warning("API key check disabled by configuration")
-        return True
-    if not webhook_api_key:
-        raise HTTPException(status_code=500, detail="Webhook API key not configured")
-    if not x_api_key or x_api_key != webhook_api_key:
-        raise HTTPException(status_code=401, detail="Invalid API key")
-    return True
-
-
-# GroupMe Group ID to Team mapping
-GROUP_ID_TO_TEAM: Dict[str, str] = {
-    "102193274": "OSUTest",
-    "109174633": "PreProd",
-    "97608845": "4X4",
-    "6846970": "ASAR",
-    "61402638": "ASAR",
-    "19723040": "SSAR",
-    "96018206": "IMT",
-    "1596896": "K9",
-    "92390332": "ASAR",
-    "99606944": "OSU",
-    "14533239": "MSAR",
-    "106549466": "ESAR",
-    "16649586": "OSU",
-}
-
-
-# ----------------------------------------------------------------------------
-# Storage helpers (Redis + in-memory fallback)
-# ----------------------------------------------------------------------------
-
-def init_redis():
-    global redis_client
-    if is_testing:
-        return
-    if redis_client is None:
-        try:
-            redis_client = redis.Redis(
-                host=REDIS_HOST,
-                port=REDIS_PORT,
-                db=REDIS_DB,
-                decode_responses=True,
-                socket_connect_timeout=5,
-                socket_timeout=5,
-            )
-            cast(Any, redis_client).ping()
-            logger.info(f"Connected to Redis at {REDIS_HOST}:{REDIS_PORT}")
-        except Exception as e:
-            logger.error(f"Failed to connect to Redis: {e}")
-
-
-def load_messages():
-    global messages
-    if is_testing:
-        return
-    try:
-        init_redis()
-        if redis_client:
-            data = redis_client.get(REDIS_KEY)
-            if data:
-                if isinstance(data, bytes):
-                    data = data.decode("utf-8")
-                messages = json.loads(cast(str, data))
-            else:
-                logger.info("No existing messages in Redis; keeping current in-memory messages")
-        else:
-            logger.warning("Redis not available; keeping in-memory messages")
-    except Exception as e:
-        logger.error(f"Error loading messages from Redis: {e}")
-    # Ensure IDs
-    _assigned = ensure_message_ids()
-    if _assigned:
-        save_messages()
-
-
-def save_messages():
-    global messages
-    if is_testing:
-        return
-    try:
-        init_redis()
-        if redis_client:
-            redis_client.set(REDIS_KEY, json.dumps(messages))
-        else:
-            logger.warning("Redis not available; keeping messages only in memory")
-    except Exception as e:
-        logger.error(f"Error saving messages to Redis: {e}")
-
-
-def reload_messages():
-    load_messages()
-
-
-def load_deleted_messages():
-    global deleted_messages
-    if is_testing:
-        return
-    try:
-        init_redis()
-        if redis_client:
-            data = redis_client.get(REDIS_DELETED_KEY)
-            if data:
-                if isinstance(data, bytes):
-                    data = data.decode("utf-8")
-                deleted_messages = json.loads(cast(str, data))
-        else:
-            logger.warning("Redis not available for deleted messages")
-    except Exception as e:
-        logger.error(f"Error loading deleted messages from Redis: {e}")
-
-
-def save_deleted_messages():
-    global deleted_messages
-    if is_testing:
-        return
-    try:
-        init_redis()
-        if redis_client:
-            redis_client.set(REDIS_DELETED_KEY, json.dumps(deleted_messages))
-        else:
-            logger.warning("Redis not available; keeping deleted messages only in memory")
-    except Exception as e:
-        logger.error(f"Error saving deleted messages to Redis: {e}")
-
-
-def soft_delete_messages(messages_to_delete: List[Dict[str, Any]]):
-    global deleted_messages
-    load_deleted_messages()
-    current_time = datetime.now().isoformat()
-    for msg in messages_to_delete:
-        msg["deleted_at"] = current_time
-        deleted_messages.append(msg)
-    save_deleted_messages()
-
-
-def undelete_messages(message_ids: List[str]) -> int:
-    global messages, deleted_messages
-    load_deleted_messages()
-    reload_messages()
-    to_restore: List[Dict[str, Any]] = []
-    remaining_deleted: List[Dict[str, Any]] = []
-    ids = {str(i) for i in message_ids}
-    for msg in deleted_messages:
-        if str(msg.get("id")) in ids:
-            msg.pop("deleted_at", None)
-            to_restore.append(msg)
-        else:
-            remaining_deleted.append(msg)
-    if to_restore:
-        messages.extend(to_restore)
-        save_messages()
-        deleted_messages.clear()
-        deleted_messages.extend(remaining_deleted)
-        save_deleted_messages()
-    return len(to_restore)
-
-
-def _clear_all_messages():
-    global messages
-    messages = []
-    try:
-        if not is_testing:
-            init_redis()
-            if redis_client:
-                redis_client.delete(REDIS_KEY)
-    except Exception as e:
-        logger.warning(f"Failed clearing Redis key {REDIS_KEY}: {e}")
-
-
-def ensure_message_ids() -> int:
-    count = 0
-    for m in messages:
-        if not m.get("id"):
-            m["id"] = str(uuid.uuid4())
-            count += 1
-    return count
-
-
-# ----------------------------------------------------------------------------
-# Auth helpers
-# ----------------------------------------------------------------------------
-
-def is_email_domain_allowed(email: str) -> bool:
-    if not email:
-        return False
-    if is_testing and email.endswith("@example.com"):
-        return True
-    try:
-        domain = email.split("@")[1].lower()
-        return domain in [d.lower() for d in allowed_email_domains]
-    except Exception:
-        return False
-
-
-def is_admin(email: Optional[str]) -> bool:
-    if is_testing:
-        return True
-    if ALLOW_LOCAL_AUTH_BYPASS and LOCAL_BYPASS_IS_ADMIN:
-        return True
-    if not email:
-        return False
-    try:
-        return email.strip().lower() in allowed_admin_users
-    except Exception:
-        return False
-
-
-DEBUG_LOG_HEADERS = os.getenv("DEBUG_LOG_HEADERS", "false").lower() == "true"
-
-
-@app.get("/api/user")
-def get_user_info(request: Request) -> JSONResponse:
-    if DEBUG_LOG_HEADERS:
-        logger.debug("=== DEBUG: All headers received ===")
-        for header_name, header_value in request.headers.items():
-            if header_name.lower().startswith('x-'):
-                logger.debug(f"Header: {header_name} = {header_value}")
-        logger.debug("=== END DEBUG ===")
-
-    user_email = (
-        request.headers.get("X-Auth-Request-Email")
-        or request.headers.get("X-Auth-Request-User")
-        or request.headers.get("x-forwarded-email")
-    )
-    user_name = (
-        request.headers.get("X-Auth-Request-Preferred-Username")
-        or request.headers.get("X-Auth-Request-User")
-        or request.headers.get("x-forwarded-preferred-username")
-    )
-    user_groups = request.headers.get("X-Auth-Request-Groups", "").split(",") if request.headers.get("X-Auth-Request-Groups") else []
-
-    if not user_email:
-        user_email = request.headers.get("X-User")
-    if not user_name:
-        user_name = request.headers.get("X-Preferred-Username") or request.headers.get("X-User-Name")
-    if not user_groups:
-        user_groups = request.headers.get("X-User-Groups", "").split(",") if request.headers.get("X-User-Groups") else []
-
-    if user_email or user_name:
-        if user_email and not is_email_domain_allowed(user_email):
-            logger.warning(f"Access denied for user {user_email}: domain not in allowed list")
-            return JSONResponse(status_code=403, content={
-                "authenticated": False,
-                "error": "Access denied",
-                "message": f"Your domain is not authorized to access this application. Allowed domains: {', '.join(allowed_email_domains)}",
-                "logout_url": f"/oauth2/sign_out?rd={quote('/', safe='')}",
-            })
-        authenticated = True
-        display_name = user_name or user_email
-        email = user_email
-    else:
-        if ALLOW_LOCAL_AUTH_BYPASS and not is_testing:
-            authenticated = True
-            display_name = os.getenv("LOCAL_DEV_USER_NAME", "Local Dev")
-            email = os.getenv("LOCAL_DEV_USER_EMAIL", "dev@local.test")
-        else:
-            authenticated = False
-            display_name = None
-            email = None
-
-    admin_flag = is_admin(email)
-    return JSONResponse(content={
-        "authenticated": authenticated,
-        "email": email,
-        "name": display_name,
-        "groups": [g.strip() for g in user_groups if g.strip()],
-        "is_admin": admin_flag,
-        "logout_url": f"/oauth2/sign_out?rd={quote('/', safe='')}",
-    })
-
-
-def _authn_domain_and_admin_ok(request: Request) -> bool:
-    user_email = (
-        request.headers.get("X-Auth-Request-Email")
-        or request.headers.get("X-Auth-Request-User")
-        or request.headers.get("x-forwarded-email")
-        or request.headers.get("X-User")
-    )
-    if not user_email:
-        return bool(is_testing or ALLOW_LOCAL_AUTH_BYPASS)
-    return is_email_domain_allowed(user_email) and is_admin(user_email)
-
-
-def _parse_datetime_like(value: Any) -> Optional[datetime]:
-    if value is None:
-        return None
-    try:
-        if isinstance(value, (int, float)):
-            return datetime.fromtimestamp(float(value), tz=APP_TZ)
-        s = str(value)
-        if "T" not in s and " " in s and ":" in s:
-            s = s.replace(" ", "T")
-        try:
-            dt = datetime.fromisoformat(s)
-        except Exception:
-            try:
-                dt = datetime.strptime(str(value), "%Y-%m-%d %H:%M:%S")
-            except Exception:
-                return None
-        if dt.tzinfo is None:
-            dt = dt.replace(tzinfo=APP_TZ)
-        return dt.astimezone(APP_TZ)
-    except Exception:
-        return None
-
-
-def _coerce_dt(s: Optional[str]) -> datetime:
-    """Coerce various timestamp strings to a timezone-aware UTC datetime for stable sorting.
-    Falls back to datetime.min UTC when parsing fails.
-    """
-    if not s:
-        return datetime.min.replace(tzinfo=timezone.utc)
-    try:
-        return datetime.fromisoformat(str(s).replace('Z', '+00:00')).astimezone(timezone.utc)
-    except Exception:
-        try:
-            # Legacy testing format: naive local time -> assume APP_TZ and convert to UTC
-            dt_local = datetime.strptime(str(s), '%Y-%m-%d %H:%M:%S').replace(tzinfo=APP_TZ)
-            return dt_local.astimezone(timezone.utc)
-        except Exception:
-            return datetime.min.replace(tzinfo=timezone.utc)
-
-
-def _compute_eta_fields(eta_str: Optional[str], eta_ts: Optional[datetime], base_time: datetime) -> Dict[str, Any]:
-    """Minimal ETA computation for admin edit endpoints.
-    - If eta_ts provided: use directly.
-    - Else if eta_str == HH:MM: apply to base_time date, roll to next day if <= base_time.
-    - Else Unknown.
-    """
-    if eta_ts:
-        eta_local = eta_ts.astimezone(APP_TZ)
-        eta_dt_utc = eta_ts.astimezone(timezone.utc)
-        minutes_until = int((eta_local - now_tz()).total_seconds() / 60)
-        return {
-            "eta": eta_local.strftime("%H:%M"),
-            "eta_timestamp": (eta_local.strftime("%Y-%m-%d %H:%M:%S") if is_testing else eta_local.isoformat()),
-            "eta_timestamp_utc": eta_dt_utc.isoformat(),
-            "minutes_until_arrival": minutes_until,
-            "arrival_status": ("Responding" if minutes_until > 0 else "Arrived"),
-        }
-
-    if isinstance(eta_str, str) and re.fullmatch(r"\d{1,2}:\d{2}", eta_str.strip() or ""):
-        h, m = map(int, eta_str.strip().split(":"))
-        if not (0 <= h <= 23 and 0 <= m <= 59):
-            return {"eta": "Unknown", "eta_timestamp": None, "eta_timestamp_utc": None, "minutes_until_arrival": None, "arrival_status": "Unknown"}
-        eta_local = base_time.replace(hour=h, minute=m, second=0, microsecond=0)
-        if eta_local <= base_time:
-            eta_local += timedelta(days=1)
-        eta_dt_utc = eta_local.astimezone(timezone.utc)
-        minutes_until = int((eta_local - now_tz()).total_seconds() / 60)
-        return {
-            "eta": eta_local.strftime("%H:%M"),
-            "eta_timestamp": (eta_local.strftime("%Y-%m-%d %H:%M:%S") if is_testing else eta_local.isoformat()),
-            "eta_timestamp_utc": eta_dt_utc.isoformat(),
-            "minutes_until_arrival": minutes_until,
-            "arrival_status": ("Responding" if minutes_until > 0 else "Arrived"),
-        }
-
-    return {
-        "eta": "Unknown",
-        "eta_timestamp": None,
-        "eta_timestamp_utc": None,
-        "minutes_until_arrival": None,
-        "arrival_status": "Unknown",
-    }
-
-
-def _extract_eta_from_text_local(text: str, base_time: datetime) -> Optional[datetime]:
-    """Deterministically extract an ETA from explicit local-time mentions in text.
-    Supports:
-    - HH:MM AM/PM or H:MM am/pm or HH am/pm
-    - 4-digit military times like 2145 (interpreted as local time)
-    Returns a timezone-aware datetime in APP_TZ, rolled to next day if not in the future relative to base_time.
-    """
-    s = text or ""
-    try:
-        # 1) AM/PM formats
-        m = re.search(r"(?i)\b(\d{1,2})(?::(\d{2}))?\s*(am|pm)\b", s)
-        if m:
-            h = int(m.group(1))
-            mnt = int(m.group(2) or 0)
-            ampm = m.group(3).lower()
-            if not (1 <= h <= 12 and 0 <= mnt <= 59):
-                return None
-            if ampm == "pm" and h != 12:
-                h += 12
-            if ampm == "am" and h == 12:
-                h = 0
-            eta_local = base_time.replace(hour=h, minute=mnt, second=0, microsecond=0)
-            if eta_local <= base_time:
-                eta_local += timedelta(days=1)
-            return eta_local
-
-        # 2) Military 4-digit like 2145 or 0930
-        m2 = re.search(r"\b((?:[01]\d|2[0-3])[0-5]\d)\b", s)
-        if m2:
-            val = m2.group(1)
-            h = int(val[:2])
-            mnt = int(val[2:])
-            eta_local = base_time.replace(hour=h, minute=mnt, second=0, microsecond=0)
-            if eta_local <= base_time:
-                eta_local += timedelta(days=1)
-            return eta_local
-    except Exception:
-        return None
-    return None
-
-
-def _extract_duration_eta(text: str, base_time: datetime) -> Optional[datetime]:
-    """Deterministically extract ETA from duration mentions like '15 min', '1 hr', '15-20 minutes'.
-    Chooses a conservative upper bound when a range is provided (e.g., 15-20 → 20 minutes).
-    Returns a timezone-aware datetime in APP_TZ; never returns a past time (adds to base_time).
-    """
-    s = (text or "").lower()
-    try:
-        # minutes range or single
-        m = re.search(r"\b(\d{1,3})(?:\s*[-~]\s*(\d{1,3}))?\s*(?:min|mins|minute|minutes)\b", s)
-        if m:
-            a = int(m.group(1))
-            b = int(m.group(2)) if m.group(2) else None
-            minutes = max(a, b) if b is not None else a
-            minutes = max(0, min(minutes, 24 * 60))  # clamp to one day
-            return base_time + timedelta(minutes=minutes)
-
-        # hours range or single
-        h = re.search(r"\b(\d{1,2})(?:\s*[-~]\s*(\d{1,2}))?\s*(?:hr|hrs|hour|hours)\b", s)
-        if h:
-            a = int(h.group(1))
-            b = int(h.group(2)) if h.group(2) else None
-            hours = max(a, b) if b is not None else a
-            hours = max(0, min(hours, 48))  # clamp to two days
-            return base_time + timedelta(hours=hours)
-    except Exception:
-        return None
-    return None
-
-
-# ----------------------------------------------------------------------------
-# Azure OpenAI client and LLM-only parser
-# ----------------------------------------------------------------------------
-
-client: Optional[AzureOpenAI] = None
-try:
-    if azure_openai_api_key and azure_openai_endpoint and azure_openai_api_version:
-        client = AzureOpenAI(
-            api_key=cast(str, azure_openai_api_key),
-            azure_endpoint=cast(str, azure_openai_endpoint),
-            api_version=cast(str, azure_openai_api_version),
-        )
-        logger.info("Azure OpenAI client initialized")
-    else:
-        logger.warning("Azure OpenAI client not configured; LLM-only parsing unavailable")
-except Exception as e:
-    logger.warning(f"Failed to initialize Azure OpenAI client: {e}")
-    if is_testing:
-        from unittest.mock import MagicMock
-        client = MagicMock()
-        logger.info("Created mock Azure OpenAI client for testing")
-    else:
-        client = None
-
-
-def _call_llm_only(text: str, current_iso_utc: str, prev_eta_iso_utc: Optional[str]) -> Dict[str, Any]:
-    """Call Azure OpenAI to extract vehicle, status, and ETA (ISO UTC).
-    Returns keys: vehicle, eta_iso, status, evidence, confidence.
-    """
-    DEBUG_FULL_LLM_LOG = os.getenv("DEBUG_FULL_LLM_LOG", "").lower() in ("1", "true", "yes")
-    
-    # Log to temp file for debug
-    temp_dir = tempfile.gettempdir()
-    log_file = os.path.join(temp_dir, "respondr_llm_debug.log")
-    log_entry: Dict[str, Any] = {
-        "timestamp": datetime.now().isoformat(),
-        "function": "_call_llm_only",
-        "input": {"text": text, "current_iso_utc": current_iso_utc, "prev_eta_iso_utc": prev_eta_iso_utc},
-    }
-
-    if client is None or not azure_openai_deployment:
-        log_entry["error"] = "Azure OpenAI not configured (client/deployment)"
-        try:
-            with open(log_file, "a", encoding="utf-8") as f:
-                f.write(json.dumps(log_entry) + "\n")
-        except Exception:
-            pass
-        return {"_llm_unavailable": True}
-
-    model = cast(str, azure_openai_deployment)
-    # Derive local time equivalent for the model's context
-    try:
-        _cur_dt_utc = datetime.fromisoformat(current_iso_utc.replace("Z", "+00:00")).astimezone(timezone.utc)
-    except Exception:
-        _cur_dt_utc = datetime.now(timezone.utc)
-    _cur_dt_local = _cur_dt_utc.astimezone(APP_TZ)
-
-    sys_msg = (
-        f"""You are analyzing Search & Rescue response messages. Extract vehicle, ETA, and response status with full parsing and normalization.
-
-Context:
-- Messages are from SAR responders coordinating by chat
-- The typical response pattern includes whether they are responding, a vehicle type, and an ETA
-- Because the responses are highly variable, you need to consider the meaning of the message and extract the relevant details. For example if someone says "Coming in 99" that clearly means they are responding, and 99 should be interpreted as the vehicle identifier because there's no clear other thing it could be.
-- Vehicles are typically SAR-<number> but users may just use shorthand like "taking 108" or "grabbing 75"
-- Current time is provided in both UTC and local timezone
-- Local timezone: {TIMEZONE}
-- IMPORTANT: When analyzing a user's message, consider their FULL message history provided in the context to understand their current status and maintain consistency
-- IMPORTANT: If a user previously provided an ETA (like "11:00") and now says something like "switching to SAR 78", they are likely updating their vehicle but maintaining the same ETA
-- IMPORTANT: Assume times mentioned in messages are in the local timezone ({TIMEZONE}). Convert to UTC for the final eta_iso.
-- Vehicle types: Personal vehicles (POV, PV, own car, etc.) or numbered SAR units (78, SAR-78, etc.)
-- "10-22" / "1022" means stand down/cancel (NOT a time)
-- However a responder might be actually coming at 10:22 AM or 20:22 PM so you'll need to infer from the rest of the message if they are providing a time or a stand-down code. For example "Responding POV ETA 1022" would clearly be arriving at 10:22 not stand down code.
-- It is possible for users to provide incomplete or ambiguous information, so be prepared to make educated guesses based on context
-- Parse ALL time formats: absolute times (0830, 8:30 am), military/compact times (e.g., 2145), durations (e.g., 15 min, 1 hr, 15-20 minutes), and relative phrases
-
-Output JSON schema (no extra keys, no trailing text):
-{{
-    "vehicle": "POV" | "SAR-<number>" | "SAR Rig" | "Unknown",
-    "eta_iso": "<ISO 8601 UTC like 2024-02-22T12:45:00Z or 'Unknown'>",
-    "status": "Responding" | "Cancelled" | "Available" | "Informational" | "Not Responding" | "Unknown",
-    "evidence": "<short phrase from the message>",
-    "confidence": <float between 0 and 1>
-}}
-
-Vehicle Normalization:
-- Personal vehicle references → "POV"
-- SAR unit numbers (any format) → "SAR-<number>" (e.g., "SAR-78")
-- SAR rig references → "SAR Rig"
-- No vehicle mentioned/unclear but they are responding → "POV"
-- NEVER use "Not Responding" as a vehicle type
-
-ETA Calculation:
-- Convert ALL time references to HH:MM 24-hour local time first
-- Durations: Add to current local time; for ranges (e.g., 15-20) choose the conservative upper bound
-- Absolute/military times (e.g., 2145): Interpret as local time in {TIMEZONE}
-- Relative updates: Modify previous ETA if provided
-- CRITICAL: If user says "same ETA", "keeping same ETA", or similar, use their most recent ETA from the message history
-- CRITICAL: If user changes vehicle but doesn't mention new ETA, maintain their previous ETA if they're still responding
-- CRITICAL: Look in the message history context for previous ETAs when the current message doesn't specify a clear new time
-- No time mentioned AND no previous ETA available → "Unknown"
-- Place the final result as ISO-8601 UTC in field "eta_iso" (convert from local to UTC)
-
-Status Classification:
-- "Responding" = actively responding to mission
-- "Cancelled" = person cancels their own response ('can't make it', 'I'm out')
-- "Not Responding" = acknowledges stand down / using '10-22' code
-- "Informational" = sharing info but not responding ('key is in box', asking questions)
-- "Available" = willing to respond if needed
-- "Unknown" = unclear intent
-"""
-    )
-    user_msg = (
-        f"Current time (UTC): {_cur_dt_utc.isoformat().replace('+00:00','Z')}\n"
-        f"Current time (Local {TIMEZONE}): {_cur_dt_local.isoformat()}\n"
-        f"Previous ETA (UTC, optional): {prev_eta_iso_utc or 'None'}\n"
-        f"Message: {text}"
-    )
-    def _create_with_fallback():
-        if client is None:
-            raise Exception("Azure OpenAI client is None")
-
-        messages_payload: List[ChatCompletionMessageParam] = [
-            {"role": "system", "content": sys_msg},
-            {"role": "user", "content": user_msg},
-        ]
-
-        # Start generous; nano models often burn tokens on internal reasoning
-        common_kwargs: Dict[str, Any] = {
-            "max_completion_tokens": 512,
-            "temperature": 1,
-            "top_p": 1,
-            "presence_penalty": 0,
-            "frequency_penalty": 0,
-        }
-
-        # Strongly discourage long hidden reasoning for gpt-5-* small models
-        try:
-            if re.match(r"^gpt-5-(nano|mini)", str(model), re.I):
-                common_kwargs["verbosity"] = "low"              # type: ignore
-                common_kwargs["reasoning_effort"] = "low"   # type: ignore
-        except Exception:
-            pass
-
-        hard_cap = 2048
-        chosen_format = None
-
-        # Attempt 1: json_object
-        try:
-            resp = client.chat.completions.create(
-                model=model,
-                response_format={"type": "json_object"},
-                messages=messages_payload,
-                **common_kwargs,
-            )
-            chosen_format = "json_object"
-            return resp, messages_payload, dict(common_kwargs), chosen_format
-        except Exception as e:
-            etxt = str(e).lower()
-            # prune unsupported params if needed
-            for key in ("temperature", "top_p", "presence_penalty", "frequency_penalty", "verbosity", "reasoning_effort"):
-                if key in common_kwargs and key.replace("_"," ") in etxt:
-                    common_kwargs.pop(key, None)
-
-            # Retry with higher cap if we saw any output-limit hints
-            if any(k in etxt for k in ("output limit", "max_tokens", "max tokens")):
-                cur = int(common_kwargs.get("max_completion_tokens", 512) or 512)
-                common_kwargs["max_completion_tokens"] = min(hard_cap, max(cur * 2, cur + 256))
-
-        # Attempt 2: freeform (no response_format)
-        resp2 = client.chat.completions.create(
-            model=model,
-            messages=messages_payload,
-            **common_kwargs,
-        )
-        chosen_format = "freeform"
-        return resp2, messages_payload, dict(common_kwargs), chosen_format
-
-    try:
-        resp, messages_payload, used_kwargs, chosen_format = _create_with_fallback()
-        raw_content = (resp.choices[0].message.content or "").strip()
-
-        def _retry_if_empty_or_invalid(raw_content: str, prev_kwargs: Dict[str, Any], prev_format: Optional[str]):
-            if client is None:
-                return raw_content
-            try:
-                if raw_content:
-                    json.loads(raw_content)  # validate
-                    return raw_content  # looks fine
-            except Exception:
-                pass
-
-            # Prepare a slimmer prompt and larger cap for the retry
-            slim_user = (
-                f"{user_msg}\n\nReturn ONLY compact valid JSON per the schema. No prose."
-            )
-            messages_retry: List[ChatCompletionMessageParam] = [
-                {"role": "system", "content": "Return ONLY valid JSON. No commentary."},
-                {"role": "user", "content": slim_user},
-            ]
-            retry_kwargs = dict(prev_kwargs)
-            retry_kwargs["max_completion_tokens"] = min(2048, max(768, int(prev_kwargs.get("max_completion_tokens", 512) or 512) * 2))
-            retry_kwargs.pop("temperature", None)  # keep it as default 0/removed
-            # Prefer json_object again on retry
-            try:
-                resp_retry = client.chat.completions.create(
-                    model=model,
-                    response_format={"type": "json_object"},
-                    messages=messages_retry,
-                    **retry_kwargs,
-                )
-                rc = (resp_retry.choices[0].message.content or "").strip()
-                if rc:
-                    return rc
-            except Exception:
-                pass
-            # Last attempt: no response_format
-            resp_retry2 = client.chat.completions.create(
-                model=model,
-                messages=messages_retry,
-                **retry_kwargs,
-            )
-            return (resp_retry2.choices[0].message.content or "").strip()
-
-        # If nothing came back or it wasn't JSON, try once more
-        if not raw_content:
-            raw_content = _retry_if_empty_or_invalid(raw_content, used_kwargs, chosen_format)
-
-        if DEBUG_FULL_LLM_LOG:
-            try:
-                logger.debug(f"Full LLM response object: {resp}")
-                logger.debug(f"Response choices: {resp.choices}")
-                logger.debug(f"First choice: {resp.choices[0] if resp.choices else 'NO CHOICES'}")
-                logger.debug(f"Message: {resp.choices[0].message if resp.choices else 'NO MESSAGE'}")
-                logger.debug(f"Full LLM response content length={len(raw_content)}")
-            except Exception:
-                pass
-
-        # Parse JSON with fallback
-        try:
-            data = json.loads(raw_content) if raw_content else {}
-        except Exception:
-            m = re.search(r"\{.*\}", raw_content or "", flags=re.S)
-            data = json.loads(m.group(0)) if m else {}
-        log_entry.update({
-            "response": {"status": "success", "raw": raw_content, "response_format": chosen_format, "kwargs_used": used_kwargs},
-            "parsed_data": data,
-        })
-        try:
-            with open(log_file, "a", encoding="utf-8") as f:
-                f.write(json.dumps(log_entry) + "\n")
-        except Exception:
-            pass
-        return data if isinstance(data, dict) else {}
-    except Exception as e:
-        logger.warning(f"LLM-only parse failed: {e}")
-        log_entry["error"] = str(e)
-        try:
-            with open(log_file, "a", encoding="utf-8") as f:
-                f.write(json.dumps(log_entry) + "\n")
-        except Exception:
-            pass
-        return {"_llm_error": str(e)}
-
-
-def _populate_eta_fields_from_llm_eta(eta_iso_or_unknown: str, message_time: datetime) -> Dict[str, Any]:
-    """Translate LLM eta_iso into UI fields.
-    - Unknown → eta='Unknown', timestamps=None, minutes=None
-    - Else parse UTC ISO, compute local eta, eta_timestamp (legacy format in tests), eta_timestamp_utc, minutes_until_arrival
-    """
-    if not eta_iso_or_unknown or str(eta_iso_or_unknown).strip() == "Unknown":
-        return {
-            "eta": "Unknown",
-            "eta_timestamp": None,
-            "eta_timestamp_utc": None,
-            "minutes_until_arrival": None,
-        }
-    try:
-        eta_dt_utc = datetime.fromisoformat(str(eta_iso_or_unknown).replace("Z", "+00:00")).astimezone(timezone.utc)
-        eta_local = eta_dt_utc.astimezone(APP_TZ)
-        eta_hhmm = eta_local.strftime("%H:%M")
-        eta_ts_local = (eta_local.strftime("%Y-%m-%d %H:%M:%S") if is_testing else eta_local.isoformat())
-        minutes_until = int((eta_local - now_tz()).total_seconds() / 60)
-        return {
-            "eta": eta_hhmm,
-            "eta_timestamp": eta_ts_local,
-            "eta_timestamp_utc": eta_dt_utc.isoformat(),
-            "minutes_until_arrival": minutes_until,
-        }
-    except Exception:
-        logger.debug(f"Failed to parse eta_iso='{eta_iso_or_unknown}'")
-        return {
-            "eta": "Unknown",
-            "eta_timestamp": None,
-            "eta_timestamp_utc": None,
-            "minutes_until_arrival": None,
-        }
-
-
-def extract_details_from_text(text: str, base_time: Optional[datetime] = None, prev_eta_iso: Optional[str] = None) -> Dict[str, Any]:
-    """Thin wrapper around LLM-only parser. No heuristics.
-    Returns: vehicle, eta, raw_status, status_source, status_confidence, eta_timestamp, eta_timestamp_utc, minutes_until_arrival
-    """
-    anchor_time: datetime = base_time or now_tz()
-    current_iso_utc = anchor_time.astimezone(timezone.utc).isoformat().replace("+00:00", "Z")
-    data = _call_llm_only(text, current_iso_utc, prev_eta_iso)
-
-    # If LLM is unavailable or errored, respect legacy contract for tests and return Unknowns
-    if isinstance(data, dict) and (data.get("_llm_unavailable") or data.get("_llm_error")):
-        return {
-            "vehicle": "Unknown",
-            "eta": "Unknown",
-            "raw_status": "Unknown",
-            "status_source": "LLM-Only",
-            "status_confidence": 0.0,
-            "eta_timestamp": None,
-            "eta_timestamp_utc": None,
-            "minutes_until_arrival": None,
-            "parse_source": "LLM",
-        }
-
-    vehicle_raw = str(data.get("vehicle") or "Unknown") if isinstance(data, dict) else "Unknown"
-    # Normalize vehicle like "SAR78" or "sar-078" -> "SAR-78"
-    m_v = re.match(r"^\s*sar[\s-]?0*(\d{1,3})\s*$", vehicle_raw, flags=re.I)
-    if m_v:
-        vehicle = f"SAR-{int(m_v.group(1))}"
-    elif vehicle_raw.strip().upper() in {"POV", "SAR RIG"}:
-        vehicle = vehicle_raw.strip().upper().replace("SAR RIG", "SAR Rig")
-    else:
-        vehicle = vehicle_raw if vehicle_raw else "Unknown"
-    status = str(data.get("status") or "Unknown") if isinstance(data, dict) else "Unknown"
-    confidence_raw = data.get("confidence") if isinstance(data, dict) else 0.0
-    try:
-        status_confidence = float(confidence_raw or 0.0)
-    except Exception:
-        status_confidence = 0.0
-    eta_iso = str(data.get("eta_iso") or "Unknown") if isinstance(data, dict) else "Unknown"
-
-    # If eta_iso missing but LLM returned a plain HH:MM, compute fields from that using anchor_time
-    eta_fields: Dict[str, Any]
-    if (not eta_iso or eta_iso == "Unknown") and isinstance(data, dict):
-        eta_text_alt = None
-        # accept common keys some tests may return
-        for k in ("eta", "eta_hhmm", "eta_text"):
-            v = data.get(k)
-            if isinstance(v, str) and re.fullmatch(r"\d{1,2}:\d{2}", v.strip()):
-                eta_text_alt = v.strip()
-                break
-        if eta_text_alt:
-            eta_fields = _compute_eta_fields(eta_text_alt, None, anchor_time)
-        else:
-            # Deterministic safety net for explicit AM/PM or military times
-            det_eta = _extract_eta_from_text_local(text, anchor_time)
-            if det_eta is not None:
-                logger.debug(f"Deterministic ETA fallback applied (no LLM eta_iso). text='{text}', parsed_local='{det_eta.isoformat()}'")
-                eta_fields = _compute_eta_fields(None, det_eta, anchor_time)
-            else:
-                # Try duration-based ETA extraction (e.g., 15-20 minutes, 1 hr)
-                dur_eta = _extract_duration_eta(text, anchor_time)
-                if dur_eta is not None:
-                    logger.debug(f"Deterministic duration ETA applied. text='{text}', parsed_local='{dur_eta.isoformat()}'")
-                    eta_fields = _compute_eta_fields(None, dur_eta, anchor_time)
-                else:
-                    # Check if user is standing down or cancelling - don't maintain ETA in those cases
-                    standdown_phrases = ["standing down", "stand down", "10-22", "1022", "can't make it", "cancelling", "cancelled", "not responding"]
-                    is_standdown = any(phrase in text.lower() for phrase in standdown_phrases)
-                    
-                    # If no deterministic ETA found and prev_eta_iso is available, maintain previous ETA
-                    # BUT only if user is not standing down
-                    if prev_eta_iso and prev_eta_iso != "Unknown" and not is_standdown:
-                        logger.debug(f"Maintaining previous ETA (no deterministic ETA found). text='{text}', prev_eta_iso='{prev_eta_iso}'")
-                        eta_fields = _populate_eta_fields_from_llm_eta(prev_eta_iso, anchor_time)
-                    else:
-                        if is_standdown:
-                            logger.debug(f"Not maintaining ETA due to stand-down message. text='{text}'")
-                        eta_fields = _populate_eta_fields_from_llm_eta(eta_iso, anchor_time)
-    else:
-        temp_fields = _populate_eta_fields_from_llm_eta(eta_iso, anchor_time)
-        # If LLM produced an ETA that is in the past and text clearly says PM/AM, try deterministic parse
-        try:
-            minutes = temp_fields.get("minutes_until_arrival")
-            if isinstance(minutes, int) and minutes <= -5 and re.search(r"(?i)\b(am|pm)\b", text or ""):
-                det_eta = _extract_eta_from_text_local(text, anchor_time)
-                if det_eta is not None:
-                    logger.debug(f"Deterministic ETA override applied (LLM produced past ETA). text='{text}', parsed_local='{det_eta.isoformat()}', old_fields={temp_fields}")
-                    temp_fields = _compute_eta_fields(None, det_eta, anchor_time)
-            # If still Unknown, try duration ETA as a final fallback
-            if (not temp_fields.get("eta_timestamp_utc") and not temp_fields.get("eta_timestamp")):
-                dur_eta = _extract_duration_eta(text, anchor_time)
-                if dur_eta is not None:
-                    logger.debug(f"Deterministic duration ETA applied (post-LLM). text='{text}', parsed_local='{dur_eta.isoformat()}'")
-                    temp_fields = _compute_eta_fields(None, dur_eta, anchor_time)
-                else:
-                    # Check if user is standing down or cancelling - don't maintain ETA in those cases
-                    standdown_phrases = ["standing down", "stand down", "10-22", "1022", "can't make it", "cancelling", "cancelled", "not responding"]
-                    is_standdown = any(phrase in text.lower() for phrase in standdown_phrases)
-                    
-                    # If no deterministic ETA found and prev_eta_iso is available, maintain previous ETA
-                    # BUT only if user is not standing down
-                    if prev_eta_iso and prev_eta_iso != "Unknown" and not is_standdown:
-                        logger.debug(f"Maintaining previous ETA (post-LLM fallback). text='{text}', prev_eta_iso='{prev_eta_iso}'")
-                        temp_fields = _populate_eta_fields_from_llm_eta(prev_eta_iso, anchor_time)
-                    else:
-                        if is_standdown:
-                            logger.debug(f"Not maintaining ETA due to stand-down message (post-LLM). text='{text}'")
-        except Exception:
-            pass
-        eta_fields = temp_fields
-
-    # Track source of ETA derivation for debugging
-    eta_source = "LLM"
-    if (not eta_iso or eta_iso == "Unknown"):
-        if eta_fields.get("eta") != "Unknown":
-            eta_source = "Deterministic"
-    else:
-        # If we overrode due to past ETA with AM/PM text
-        if isinstance(data, dict):
-            try:
-                # Recompute what fields would have been from eta_iso and compare
-                check_fields = _populate_eta_fields_from_llm_eta(eta_iso, anchor_time)
-                if check_fields.get("eta_timestamp_utc") != eta_fields.get("eta_timestamp_utc"):
-                    eta_source = "Deterministic"
-            except Exception:
-                pass
-
-    return {
-        "vehicle": vehicle,
-        "eta": eta_fields.get("eta", "Unknown"),
-        "raw_status": status or "Unknown",
-        "status_source": "LLM-Only",
-        "status_confidence": status_confidence,
-        "eta_timestamp": eta_fields.get("eta_timestamp"),
-        "eta_timestamp_utc": eta_fields.get("eta_timestamp_utc"),
-        "minutes_until_arrival": eta_fields.get("minutes_until_arrival"),
-        "parse_source": eta_source,
-    }
-
-
-# No legacy heuristics or shims; fully AI-only
-
-
-def _normalize_display_name(raw_name: str) -> str:
-    try:
-        name = raw_name or "Unknown"
-        name = re.sub(r"\s*\([^)]*\)\s*$", "", name).strip()
-        name = re.sub(r"\s{2,}", " ", name)
-        return name if name else (raw_name or "Unknown")
-    except Exception:
-        return raw_name or "Unknown"
-
-
-# Load messages at startup
-load_messages()
-
-
-@app.post("/webhook")
-async def receive_webhook(request: Request, api_key_valid: bool = Depends(validate_webhook_api_key)):
-    data = await request.json()
-    logger.info(f"Received webhook data from: {data.get('name', 'Unknown')}")
-
-    if data.get("system") is True:
-        logger.info("Skipping system-generated GroupMe message")
-        return {"status": "skipped", "reason": "system message"}
-
-    name = data.get("name", "Unknown")
-    display_name = _normalize_display_name(name)
-    text = data.get("text", "")
-    created_at = data.get("created_at", 0)
-    group_id = str(data.get("group_id") or "")
-    team = GROUP_ID_TO_TEAM.get(str(group_id), "Unknown") if group_id else "Unknown"
-    user_id = str(data.get("user_id") or data.get("sender_id") or "")
-
-    try:
-        if created_at == 0 or created_at is None:
-            message_dt = now_tz()
-            timestamp = (message_dt.strftime("%Y-%m-%d %H:%M:%S") if is_testing else message_dt.isoformat())
-            logger.warning(f"Missing or invalid timestamp for message from {name}, using current time")
-        else:
-            message_dt = datetime.fromtimestamp(created_at, tz=APP_TZ)
-            timestamp = message_dt.strftime("%Y-%m-%d %H:%M:%S") if is_testing else message_dt.isoformat()
-    except Exception as e:
-        message_dt = now_tz()
-        timestamp = message_dt.strftime("%Y-%m-%d %H:%M:%S")
-        logger.warning(f"Invalid timestamp {created_at} for message from {name}: {e}, using current time")
-
-    if not text or text.strip() == "":
-        logger.info(f"Skipping empty message from {name}")
-        return {"status": "skipped", "reason": "empty message"}
-
-    # Get full chronological message history for this user from ACTIVE messages only
-    # CRITICAL: Only use active messages, never deleted messages for context
-    user_message_history: List[Dict[str, Any]] = []
-    try:
-        # Get all ACTIVE messages from this user, sorted chronologically
-        # Filter out any messages that have been soft-deleted
-        active_user_messages = [
-            msg for msg in messages 
-            if msg.get("name") == display_name and not msg.get("deleted_at")
-        ]
-        active_user_messages.sort(key=lambda x: _coerce_dt(cast(Optional[str], x.get('timestamp_utc') or x.get('timestamp'))))
-        user_message_history = active_user_messages
-        
-        # DEBUG: Log context building details
-        logger.info(f"CONTEXT DEBUG for {display_name}: Found {len(active_user_messages)} active messages")
-        for i, msg in enumerate(active_user_messages):
-            logger.info(f"  {i+1}. {msg.get('timestamp', 'NO_TS')} - '{msg.get('text', 'NO_TEXT')}' -> vehicle={msg.get('vehicle', 'NO_VEH')}, eta={msg.get('eta', 'NO_ETA')}")
-    except Exception:
-        user_message_history = []
-
-    # Build comprehensive context message with message sequence
-    context_message = f"Sender: {display_name}. Current message: {text}"
-    
-    if user_message_history:
-        # Simplified context - just show the most recent ETA and status for reference
-        latest_eta = "Unknown"
-        latest_vehicle = "Unknown"
-        
-        # Find most recent ETA from a non-cancelled message
-        for msg in reversed(user_message_history):
-            if (msg.get("eta") and msg.get("eta") != "Unknown" and 
-                msg.get("arrival_status") != "Cancelled"):
-                latest_eta = msg.get("eta", "Unknown")
-                break
-                
-        # Find most recent vehicle from a non-cancelled message  
-        for msg in reversed(user_message_history):
-            if (msg.get("vehicle") and msg.get("vehicle") != "Unknown" and
-                msg.get("arrival_status") != "Cancelled"):
-                latest_vehicle = msg.get("vehicle", "Unknown")
-                break
-        
-        context_message += f"\n\nPrevious status: Last ETA was {latest_eta}, last vehicle was {latest_vehicle}"
-        context_message += f"\nNote: If user is standing down/cancelling, set ETA to 'Unknown'. If no new ETA is mentioned and user is still responding, maintain the previous ETA of {latest_eta}"
-        
-        # DEBUG: Log the context message being sent to LLM
-        logger.info(f"CONTEXT DEBUG: Sending to LLM - '{context_message}'")
-
-    # Previous ETA for relative updates (get the most recent one)
-    prev_eta_iso: Optional[str] = None
-    try:
-        for msg in reversed(user_message_history):
-            if msg.get("eta_timestamp_utc"):
-                prev_eta_iso = msg.get("eta_timestamp_utc")
-                break
-    except Exception:
-        prev_eta_iso = None
-
-    parsed = extract_details_from_text(context_message, base_time=message_dt, prev_eta_iso=prev_eta_iso)
-    logger.info(f"Parsed details: vehicle={parsed.get('vehicle')}, eta={parsed.get('eta')}, raw_status={parsed.get('raw_status')}")
-
-    # Build message record
-    minutes = parsed.get("minutes_until_arrival")
-    raw_status = cast(str, parsed.get("raw_status") or "Unknown")
-    arrival_status = raw_status
-    if isinstance(minutes, int) and minutes <= 0 and raw_status == "Responding":
-        arrival_status = "Arrived"
-
-    message_record: Dict[str, Any] = {
-        "name": display_name,
-        "text": text,
-        "timestamp": timestamp,
-        "timestamp_utc": message_dt.astimezone(timezone.utc).isoformat() if message_dt else None,
-        "group_id": group_id or None,
-        "team": team,
-        "user_id": user_id or None,
-        "id": str(uuid.uuid4()),
-        "vehicle": parsed.get("vehicle", "Unknown"),
-        "eta": parsed.get("eta", "Unknown"),
-        "eta_timestamp": parsed.get("eta_timestamp"),
-        "eta_timestamp_utc": parsed.get("eta_timestamp_utc"),
-        "minutes_until_arrival": parsed.get("minutes_until_arrival"),
-        "arrival_status": arrival_status,
-    "parse_source": parsed.get("parse_source", "LLM"),
-    }
-
-    reload_messages()
-    messages.append(message_record)
-    save_messages()
-    return {"status": "ok"}
-
-
-@app.post("/api/parse-debug")
-async def parse_debug(request: Request) -> JSONResponse:
-    if not _authn_domain_and_admin_ok(request):
-        raise HTTPException(status_code=403, detail="Not authorized")
-
-    try:
-        body_raw = await request.json()
-        body: Dict[str, Any] = cast(Dict[str, Any], body_raw if isinstance(body_raw, dict) else {})
-    except Exception:
-        body = {}
-
-    text = str(body.get("text") or "").strip()
-    if not text:
-        raise HTTPException(status_code=400, detail="'text' is required")
-
-    created_at = body.get("created_at")
-    prev_eta_iso = cast(Optional[str], body.get("prev_eta_iso"))
-
-    try:
-        base_dt = datetime.fromtimestamp(float(created_at), tz=APP_TZ) if created_at is not None else now_tz()
-    except Exception:
-        base_dt = now_tz()
-
-    llm_only_out = extract_details_from_text(text, base_time=base_dt, prev_eta_iso=prev_eta_iso)
-    azure_ok = bool(client is not None and azure_openai_deployment)
-
-    return JSONResponse(content={
-        "base_time_iso": base_dt.astimezone(timezone.utc).isoformat(),
-        "llm_only": llm_only_out,
-        "llm_only_available": azure_ok,
-        "env_default_mode": "llm-only",
-    })
-
-
-@app.get("/api/responders")
-def get_responder_data(request: Request) -> JSONResponse:
-    user_email = (
-        request.headers.get("X-Auth-Request-Email")
-        or request.headers.get("X-Auth-Request-User")
-        or request.headers.get("x-forwarded-email")
-        or request.headers.get("X-User")
-    )
-    if not user_email:
-        if not (is_testing or ALLOW_LOCAL_AUTH_BYPASS):
-            raise HTTPException(status_code=401, detail="Not authenticated")
-    else:
-        if not is_email_domain_allowed(user_email):
-            raise HTTPException(status_code=403, detail="Access denied")
-    reload_messages()
-    return JSONResponse(content=messages)
-
-
-@app.get("/api/current-status")
-def get_current_status(request: Request) -> JSONResponse:
-    user_email = (
-        request.headers.get("X-Auth-Request-Email")
-        or request.headers.get("X-Auth-Request-User")
-        or request.headers.get("x-forwarded-email")
-        or request.headers.get("X-User")
-    )
-    if not user_email:
-        if not (is_testing or ALLOW_LOCAL_AUTH_BYPASS):
-            raise HTTPException(status_code=401, detail="Not authenticated")
-    else:
-        if not is_email_domain_allowed(user_email):
-            raise HTTPException(status_code=403, detail="Access denied")
-
-    reload_messages()
-
-    latest_by_person: Dict[str, Dict[str, Any]] = {}
-    sorted_messages = sorted(messages, key=lambda x: _coerce_dt(cast(Optional[str], x.get('timestamp_utc') or x.get('timestamp'))))
-    for msg in sorted_messages:
-        name = (msg.get('name') or '').strip()
-        if not name:
-            continue
-        arrival_status = msg.get('arrival_status', 'Unknown')
-        eta = msg.get('eta', 'Unknown')
-        text = (msg.get('text') or '').lower()
-        priority = 0
-        if arrival_status == 'Cancelled' or "can't make it" in text or 'cannot make it' in text:
-            priority = 100
-        elif arrival_status == 'Not Responding':
-            priority = 10
-        elif arrival_status == 'Responding' and eta != 'Unknown':
-            priority = 80
-        elif arrival_status == 'Responding':
-            priority = 60
-        elif eta != 'Unknown':
-            priority = 70
-        elif arrival_status == 'Available':
-            priority = 40
-        elif arrival_status == 'Informational':
-            priority = 15
-        else:
-            priority = 20
-
-        current_entry = latest_by_person.get(name)
-        if current_entry is None:
-            latest_by_person[name] = dict(msg)
-            latest_by_person[name]['_priority'] = priority
-        else:
-            current_ts = _coerce_dt(cast(Optional[str], current_entry.get('timestamp_utc') or current_entry.get('timestamp')))
-            new_ts = _coerce_dt(cast(Optional[str], msg.get('timestamp_utc') or msg.get('timestamp')))
-            if new_ts >= current_ts:
-                latest_by_person[name] = dict(msg)
-                latest_by_person[name]['_priority'] = priority
-            elif new_ts == current_ts and priority > current_entry.get('_priority', 0):
-                latest_by_person[name] = dict(msg)
-                latest_by_person[name]['_priority'] = priority
-
-    result: List[Dict[str, Any]] = []
-    for person_data in latest_by_person.values():
-        person_data.pop('_priority', None)
-        result.append(person_data)
-    result.sort(key=lambda x: _coerce_dt(cast(Optional[str], x.get('timestamp_utc') or x.get('timestamp'))), reverse=True)
-    return JSONResponse(content=result)
-
-
-@app.post("/api/responders")
-async def create_responder_entry(request: Request) -> JSONResponse:
-    if not _authn_domain_and_admin_ok(request):
-        raise HTTPException(status_code=403, detail="Not authorized")
-
-    try:
-        raw = await request.json()
-        body: Dict[str, Any] = cast(Dict[str, Any], raw if isinstance(raw, dict) else {})
-    except Exception:
-        body = {}
-
-    name = _normalize_display_name(str(cast(Any, body.get("name")) or "Unknown"))
-    text = str(cast(Any, body.get("text")) or "")
-    team = str(cast(Any, body.get("team")) or "Unknown")
-    group_id = str(cast(Any, body.get("group_id")) or "")
-    vehicle = str(cast(Any, body.get("vehicle")) or "Unknown")
-    user_id = str(cast(Any, body.get("user_id")) or "")
-    eta_str = cast(Optional[str], body.get("eta") if "eta" in body else None)
-    ts_input: Any = body.get("timestamp") if "timestamp" in body else None
-    eta_ts_input: Any = body.get("eta_timestamp") if "eta_timestamp" in body else None
-
-    message_dt = _parse_datetime_like(ts_input) or now_tz()
-    eta_dt = _parse_datetime_like(eta_ts_input)
-    eta_fields = _compute_eta_fields(eta_str, eta_dt, message_dt)
-
-    rec: Dict[str, Any] = {
-        "id": str(uuid.uuid4()),
-        "name": name,
-        "text": text,
-        "timestamp": (message_dt.strftime("%Y-%m-%d %H:%M:%S") if is_testing else message_dt.isoformat()),
-        "timestamp_utc": message_dt.astimezone(timezone.utc).isoformat(),
-        "group_id": group_id or None,
-        "team": team,
-        "user_id": user_id or None,
-        "vehicle": vehicle,
-        "eta": eta_fields.get("eta", "Unknown"),
-        "eta_timestamp": eta_fields.get("eta_timestamp"),
-        "eta_timestamp_utc": eta_fields.get("eta_timestamp_utc"),
-        "minutes_until_arrival": eta_fields.get("minutes_until_arrival"),
-        "arrival_status": eta_fields.get("arrival_status"),
-    "parse_source": "Manual",
-    }
-
-    reload_messages()
-    messages.append(rec)
-    save_messages()
-    return JSONResponse(status_code=201, content=rec)
-
-
-@app.put("/api/responders/{msg_id}")
-async def update_responder_entry(msg_id: str, request: Request) -> JSONResponse:
-    if not _authn_domain_and_admin_ok(request):
-        raise HTTPException(status_code=403, detail="Not authorized")
-
-    reload_messages()
-    idx = next((i for i, m in enumerate(messages) if str(m.get("id")) == msg_id), -1)
-    if idx < 0:
-        raise HTTPException(status_code=404, detail="Not found")
-
-    try:
-        raw = await request.json()
-        patch: Dict[str, Any] = cast(Dict[str, Any], raw if isinstance(raw, dict) else {})
-    except Exception:
-        patch = {}
-
-    current = dict(messages[idx])
-    for key in ["name", "text", "team", "group_id", "vehicle", "user_id"]:
-        if key in patch:
-            val = patch.get(key)
-            if key == "name":
-                val = _normalize_display_name(str(cast(Any, val) or ""))
-            current[key] = val
-
-    ts_in: Any = patch.get("timestamp") if "timestamp" in patch else current.get("timestamp")
-    msg_dt = _parse_datetime_like(ts_in) or now_tz()
-    current["timestamp"] = (msg_dt.strftime("%Y-%m-%d %H:%M:%S") if is_testing else msg_dt.isoformat())
-    current["timestamp_utc"] = msg_dt.astimezone(timezone.utc).isoformat()
-
-    eta_str = cast(Optional[str], patch.get("eta") if "eta" in patch else current.get("eta"))
-    eta_ts_in: Any = patch.get("eta_timestamp") if "eta_timestamp" in patch else current.get("eta_timestamp")
-    eta_dt = _parse_datetime_like(eta_ts_in)
-    eta_fields = _compute_eta_fields(eta_str, eta_dt, msg_dt)
-    current.update({
-        "eta": eta_fields.get("eta", "Unknown"),
-        "eta_timestamp": eta_fields.get("eta_timestamp"),
-        "eta_timestamp_utc": eta_fields.get("eta_timestamp_utc"),
-        "minutes_until_arrival": eta_fields.get("minutes_until_arrival"),
-        "arrival_status": eta_fields.get("arrival_status"),
-    "parse_source": "Manual",
-    })
-
-    messages[idx] = current
-    save_messages()
-    return JSONResponse(content=current)
-
-
-@app.delete("/api/responders/{msg_id}")
-def delete_responder_entry(msg_id: str, request: Request) -> Dict[str, Any]:
-    if not _authn_domain_and_admin_ok(request):
-        raise HTTPException(status_code=403, detail="Not authorized")
-
-    reload_messages()
-    to_delete = [m for m in messages if str(m.get("id")) == msg_id]
-    if not to_delete:
-        raise HTTPException(status_code=404, detail="Not found")
-    soft_delete_messages(to_delete)
-    remaining = [m for m in messages if str(m.get("id")) != msg_id]
-    messages.clear()
-    messages.extend(remaining)
-    save_messages()
-    return {"status": "deleted", "id": msg_id, "soft_delete": True}
-
-
-@app.post("/api/responders/bulk-delete")
-async def bulk_delete_responder_entries(request: Request) -> Dict[str, Any]:
-    if not _authn_domain_and_admin_ok(request):
-        raise HTTPException(status_code=403, detail="Not authorized")
-    try:
-        body = await request.json()
-        ids: List[str] = list(map(str, body.get("ids", [])))
-    except Exception:
-        ids = []
-    if not ids:
-        raise HTTPException(status_code=400, detail="No IDs provided")
-
-    reload_messages()
-    ids_set = set(ids)
-    to_delete = [m for m in messages if str(m.get("id")) in ids_set]
-    to_keep = [m for m in messages if str(m.get("id")) not in ids_set]
-    if to_delete:
-        soft_delete_messages(to_delete)
-        messages.clear()
-        messages.extend(to_keep)
-        save_messages()
-    return {"status": "deleted", "removed": int(len(to_delete)), "soft_delete": True}
-
-
-@app.post("/api/clear-all")
-def clear_all_data(request: Request) -> Dict[str, Any]:
-    allow_env = os.getenv("ALLOW_CLEAR_ALL", "false").lower() == "true"
-    provided_key = request.headers.get("X-API-Key")
-    key_ok = webhook_api_key and provided_key == webhook_api_key
-    if not (allow_env or key_ok):
-        raise HTTPException(status_code=403, detail="Clear-all is disabled")
-    reload_messages()
-    initial = len(messages)
-    _clear_all_messages()
-    return {"status": "cleared", "removed": int(initial)}
-
-
-@app.get("/api/deleted-responders")
-def get_deleted_responders(request: Request) -> List[Dict[str, Any]]:
-    if not _authn_domain_and_admin_ok(request):
-        raise HTTPException(status_code=403, detail="Not authorized")
-    load_deleted_messages()
-    return deleted_messages
-
-
-@app.post("/api/deleted-responders/undelete")
-async def undelete_responder_entries(request: Request) -> Dict[str, Any]:
-    if not _authn_domain_and_admin_ok(request):
-        raise HTTPException(status_code=403, detail="Not authorized")
-    try:
-        body = await request.json()
-        ids: List[str] = list(map(str, body.get("ids", [])))
-    except Exception:
-        ids = []
-    if not ids:
-        raise HTTPException(status_code=400, detail="No IDs provided")
-    restored_count = undelete_messages(ids)
-    return {"status": "restored", "restored": restored_count}
-
-
-@app.delete("/api/deleted-responders/{msg_id}")
-def permanently_delete_responder_entry(msg_id: str, request: Request) -> Dict[str, Any]:
-    if not _authn_domain_and_admin_ok(request):
-        raise HTTPException(status_code=403, detail="Not authorized")
-    load_deleted_messages()
-    initial = len(deleted_messages)
-    remaining = [m for m in deleted_messages if str(m.get("id")) != msg_id]
-    if len(remaining) == initial:
-        raise HTTPException(status_code=404, detail="Not found in deleted storage")
-    deleted_messages.clear()
-    deleted_messages.extend(remaining)
-    save_deleted_messages()
-    return {"status": "permanently_deleted", "id": msg_id}
-
-
-@app.post("/api/deleted-responders/clear-all")
-def clear_all_deleted_data(request: Request) -> Dict[str, Any]:
-    allow_env = os.getenv("ALLOW_CLEAR_ALL", "false").lower() == "true"
-    provided_key = request.headers.get("X-API-Key")
-    key_ok = webhook_api_key and provided_key == webhook_api_key
-    if not (allow_env or key_ok):
-        raise HTTPException(status_code=403, detail="Clear-all is disabled")
-    load_deleted_messages()
-    initial = len(deleted_messages)
-    deleted_messages.clear()
-    save_deleted_messages()
-    return {"status": "cleared", "removed": int(initial)}
-
-
-@app.get("/debug/pod-info")
-def get_pod_info():
-    pod_name = os.getenv("HOSTNAME", "unknown-pod")
-    pod_ip = os.getenv("POD_IP", "unknown-ip")
-    redis_status = "disconnected"
-    try:
-        init_redis()
-        if redis_client:
-            cast(Any, redis_client).ping()
-            redis_status = "connected"
-    except Exception:
-        redis_status = "error"
-    return JSONResponse(content={
-        "pod_name": pod_name,
-        "pod_ip": pod_ip,
-        "message_count": len(messages),
-        "redis_status": redis_status,
-    })
-
-
-@app.get("/health")
-def health() -> Dict[str, Any]:
-    try:
-        status = "ok"
-        try:
-            init_redis()
-            if redis_client:
-                cast(Any, redis_client).ping()
-        except Exception:
-            status = "degraded"
-        return {"status": status}
-    except Exception:
-        return {"status": "error"}
-
-
-@app.get("/dashboard", response_class=HTMLResponse)
-def display_dashboard() -> str:
-    reload_messages()
-    current_time = now_tz()
-    html_out = f"""
-    <h1>🚨 Responder Dashboard</h1>
-    <p><strong>Current Time:</strong> {current_time.strftime('%Y-%m-%d %H:%M:%S')}</p>
-    <p><a href="/deleted-dashboard">View Deleted Messages →</a></p>
-    <table border='1' cellpadding='8' style='border-collapse: collapse; font-family: monospace;'>
-        <tr style='background-color: #f0f0f0;'>
-            <th>Message Time</th>
-            <th>Name</th>
-            <th>Unit</th>
-            <th>Vehicle</th>
-            <th>ETA</th>
-            <th>Minutes Out</th>
-            <th>Status</th>
-            <th>Parse Source</th>
-            <th>Message</th>
-        </tr>
-    """
-
-    sorted_messages = sorted(messages, key=lambda x: (
-        x.get('minutes_until_arrival', 9999) if x.get('minutes_until_arrival') is not None else 9999,
-        x.get('timestamp', ''),
-    ), reverse=False)
-
-    for msg in sorted_messages:
-        vehicle = msg.get('vehicle', 'Unknown')
-        team = msg.get('team', 'Unknown')
-        eta_display = msg.get('eta_timestamp') or msg.get('eta', 'Unknown')
-        minutes_out = msg.get('minutes_until_arrival')
-        status = msg.get('arrival_status', 'Unknown')
-
-        if status == 'Not Responding':
-            row_color = '#ffcccc'
-        elif vehicle == 'Unknown':
-            row_color = '#ffffcc'
-        elif minutes_out is not None and minutes_out <= 5:
-            row_color = '#ccffcc'
-        elif minutes_out is not None and minutes_out <= 15:
-            row_color = '#cceeff'
-        else:
-            row_color = '#ffffff'
-
-        minutes_display = f"{minutes_out} min" if minutes_out is not None else "—"
-
-        html_out += f"""
-        <tr style='background-color: {row_color};'>
-            <td>{_esc(msg.get('timestamp', ''))}</td>
-            <td><strong>{_esc(msg.get('name', ''))}</strong></td>
-            <td>{_esc(team)}</td>
-            <td>{_esc(vehicle)}</td>
-            <td>{_esc(eta_display)}</td>
-            <td>{_esc(minutes_display)}</td>
-            <td>{_esc(status)}</td>
-            <td>{_esc(msg.get('parse_source', 'LLM'))}</td>
-            <td style='max-width: 300px; word-wrap: break-word;'>{_esc(msg.get('text', ''))}</td>
-        </tr>
-        """
-
-    html_out += """
-    </table>
-    <br>
-    <div style='font-size: 12px; color: #666;'>
-        <p><strong>Color Legend:</strong></p>
-        <div style='background-color: #ccffcc; display: inline-block; padding: 2px 8px; margin: 2px;'>Arriving Soon (≤5 min)</div>
-        <div style='background-color: #cceeff; display: inline-block; padding: 2px 8px; margin: 2px;'>Arriving Medium (≤15 min)</div>
-        <div style='background-color: #ffffcc; display: inline-block; padding: 2px 8px; margin: 2px;'>Unknown Vehicle/ETA</div>
-        <div style='background-color: #ffcccc; display: inline-block; padding: 2px 8px; margin: 2px;'>Not Responding</div>
-    </div>
-    """
-    return html_out
-
-
-@app.get("/deleted-dashboard", response_class=HTMLResponse)
-def display_deleted_dashboard() -> str:
-    load_deleted_messages()
-    current_time = now_tz()
-    html_out = f"""
-    <h1>🗑️ Deleted Responder Dashboard</h1>
-    <p><strong>Current Time:</strong> {current_time.strftime('%Y-%m-%d %H:%M:%S')}</p>
-    <p><strong>Total Deleted Messages:</strong> {len(deleted_messages)}</p>
-    <p><a href="/dashboard">← Back to Active Dashboard</a></p>
-    <table border='1' cellpadding='8' style='border-collapse: collapse; font-family: monospace;'>
-        <tr style='background-color: #f0f0f0;'>
-            <th>Message Time</th>
-            <th>Deleted At</th>
-            <th>Name</th>
-            <th>Unit/Team</th>
-            <th>Vehicle</th>
-            <th>ETA</th>
-            <th>Parse Source</th>
-            <th>Message</th>
-            <th>Message ID</th>
-        </tr>
-    """
-
-    sorted_deleted = sorted(deleted_messages, key=lambda x: x.get('deleted_at', ''), reverse=True)
-    for msg in sorted_deleted:
-        msg_time = msg.get('timestamp', 'Unknown')
-        deleted_time = msg.get('deleted_at', 'Unknown')
-        name = msg.get('name', '')
-        team = msg.get('team', msg.get('unit', ''))
-        vehicle = msg.get('vehicle', 'Unknown')
-        eta = msg.get('eta', 'Unknown')
-        message_text = msg.get('text', '')
-        msg_id = msg.get('id', '')
-        if len(message_text) > 100:
-            message_text = message_text[:100] + "..."
-        try:
-            if deleted_time != 'Unknown':
-                dt = datetime.fromisoformat(str(deleted_time).replace('Z', '+00:00'))
-                deleted_display = dt.strftime('%Y-%m-%d %H:%M:%S')
-            else:
-                deleted_display = 'Unknown'
-        except Exception:
-            deleted_display = deleted_time
-
-        html_out += f"""
-        <tr style='background-color: #fff0f0;'>
-            <td>{_esc(msg_time)}</td>
-            <td>{_esc(deleted_display)}</td>
-            <td>{_esc(name)}</td>
-            <td>{_esc(team)}</td>
-            <td>{_esc(vehicle)}</td>
-            <td>{_esc(eta)}</td>
-            <td>{_esc(msg.get('parse_source', 'LLM'))}</td>
-            <td style='max-width: 300px; word-wrap: break-word;'>{_esc(message_text)}</td>
-            <td style='font-size: 10px; color: #666;'>{_esc(msg_id)}</td>
-        </tr>
-        """
-
-    if not deleted_messages:
-        html_out += """
-        <tr>
-            <td colspan="8" style="text-align: center; color: #666; font-style: italic;">No deleted messages</td>
-        </tr>
-        """
-
-    html_out += """
-    </table>
-    <br>
-    <div style='font-size: 12px; color: #666;'>
-        <p><strong>Note:</strong> Deleted messages are stored in Redis under 'respondr_deleted_messages' key.</p>
-        <p>Use the API endpoints to restore messages: POST /api/deleted-responders/undelete</p>
-    </div>
-    """
-    return html_out
-
-
-# Determine frontend build path
-if os.path.exists(os.path.join(os.path.dirname(__file__), "frontend/build")):
-    frontend_build = os.path.join(os.path.dirname(__file__), "frontend/build")
-else:
-    frontend_build = os.path.join(os.path.dirname(__file__), "../frontend/build")
-
-static_dir = os.path.join(frontend_build, "static")
-if not is_testing and os.path.exists(static_dir):
-    app.mount("/static", StaticFiles(directory=static_dir), name="static")
-
-
-@app.post("/cleanup/invalid-timestamps")
-def cleanup_invalid_timestamps(_: bool = Depends(validate_webhook_api_key)) -> Dict[str, Any]:
-    global messages
-    reload_messages()
-    initial_count = len(messages)
-    kept: List[Dict[str, Any]] = []
-    removed = 0
-    for msg in messages:
-        ts = msg.get("timestamp_utc") or msg.get("timestamp")
-        if not ts:
-            removed += 1
-            continue
-        if isinstance(ts, str) and ts.startswith("1970-01-01"):
-            removed += 1
-            continue
-        kept.append(msg)
-    messages = kept
-    save_messages()
-    return {"status": "success", "message": f"Cleaned up {removed} invalid entries", "initial_count": initial_count, "remaining_count": len(messages)}
-
-
-@app.get("/")
-def serve_frontend():
-    if is_testing:
-        return {"message": "Test mode - frontend not available"}
-    index_path = os.path.join(frontend_build, "index.html")
-    if os.path.exists(index_path):
-        return FileResponse(index_path)
-    else:
-        return {"message": "Frontend not built - run 'npm run build' in frontend directory"}
-
-
-@app.get("/scvsar-logo.png")
-def serve_logo():
-    if is_testing:
-        raise HTTPException(status_code=404, detail="Not available in tests")
-    logo_path = os.path.join(frontend_build, "scvsar-logo.png")
-    if os.path.exists(logo_path):
-        return FileResponse(logo_path)
-    raise HTTPException(status_code=404, detail="Logo not found")
-
-
-@app.get("/favicon.ico")
-def serve_favicon():
-    if is_testing:
-        raise HTTPException(status_code=404, detail="Not available in tests")
-    p = os.path.join(frontend_build, "favicon.ico")
-    if os.path.exists(p):
-        return FileResponse(p)
-    raise HTTPException(status_code=404, detail="Not found")
-
-
-@app.get("/manifest.json")
-def serve_manifest():
-    if is_testing:
-        raise HTTPException(status_code=404, detail="Not available in tests")
-    p = os.path.join(frontend_build, "manifest.json")
-    if os.path.exists(p):
-        return FileResponse(p)
-    raise HTTPException(status_code=404, detail="Not found")
-
-
-@app.get("/robots.txt")
-def serve_robots():
-    if is_testing:
-        raise HTTPException(status_code=404, detail="Not available in tests")
-    p = os.path.join(frontend_build, "robots.txt")
-    if os.path.exists(p):
-        return FileResponse(p)
-    raise HTTPException(status_code=404, detail="Not found")
-
-
-@app.get("/logo192.png")
-def serve_logo192():
-    if is_testing:
-        raise HTTPException(status_code=404, detail="Not available in tests")
-    p = os.path.join(frontend_build, "logo192.png")
-    if os.path.exists(p):
-        return FileResponse(p)
-    raise HTTPException(status_code=404, detail="Not found")
-
-
-@app.get("/logo512.png")
-def serve_logo512():
-    if is_testing:
-        raise HTTPException(status_code=404, detail="Not available in tests")
-    p = os.path.join(frontend_build, "logo512.png")
-    if os.path.exists(p):
-        return FileResponse(p)
-    raise HTTPException(status_code=404, detail="Not found")
-
-
-# --- ACR webhook to auto-restart deployment on image push ---
-ACR_WEBHOOK_TOKEN = os.getenv("ACR_WEBHOOK_TOKEN")
-K8S_NAMESPACE = os.getenv("K8S_NAMESPACE", "respondr")
-K8S_DEPLOYMENT = os.getenv("K8S_DEPLOYMENT", "respondr-deployment")
-
-
-@app.post("/internal/acr-webhook")
-async def acr_webhook(request: Request):
-    provided = request.headers.get("X-ACR-Token") or request.query_params.get("token")
-    if not ACR_WEBHOOK_TOKEN or provided != ACR_WEBHOOK_TOKEN:
-        raise HTTPException(status_code=401, detail="Unauthorized")
-
-    try:
-        raw_payload: Any = await request.json()
-    except Exception:
-        raw_payload = {}
-
-    payload: Dict[str, Any] = cast(Dict[str, Any], raw_payload if isinstance(raw_payload, dict) else {})
-    action = cast(str | None, payload.get("action") or payload.get("eventType"))
-    target = cast(Dict[str, Any], payload.get("target", {}) or {})
-    repo = cast(str, target.get("repository", ""))
-    tag = cast(str, target.get("tag", ""))
-
-    logger.info(f"ACR webhook: action={action} repo={repo} tag={tag}")
-    if action and "push" not in str(action).lower():
-        return {"status": "ignored", "reason": f"action={action}"}
-
-    expected_repo = os.getenv("ACR_REPOSITORY", "respondr")
-    if expected_repo and repo and expected_repo not in repo:
-        return {"status": "ignored", "reason": f"repo={repo}"}
-
-    try:
-        ks = importlib.import_module("kubernetes")
-        k8s_client = getattr(ks, "client")
-        k8s_config = getattr(ks, "config")
-        try:
-            k8s_config.load_incluster_config()
-        except Exception:
-            k8s_config.load_kube_config()
-        apps = k8s_client.AppsV1Api()
-        patch: Dict[str, Any] = {
-            "spec": {
-                "template": {
-                    "metadata": {"annotations": {"kubectl.kubernetes.io/restartedAt": datetime.now(timezone.utc).isoformat()}}
-                }
-            }
-        }
-        apps.patch_namespaced_deployment(name=K8S_DEPLOYMENT, namespace=K8S_NAMESPACE, body=patch)
-        logger.info(f"Triggered rollout restart for deployment {K8S_DEPLOYMENT} in namespace {K8S_NAMESPACE}")
-        return {"status": "restarted", "deployment": K8S_DEPLOYMENT, "namespace": K8S_NAMESPACE}
-    except Exception as e:
-        logger.error(f"Failed to restart deployment: {e}")
-        raise HTTPException(status_code=500, detail="Failed to restart deployment")
-
-
-# SPA catch-all for client routes; declare last
-@app.get("/{full_path:path}")
-def spa_catch_all(full_path: str):
-    if is_testing:
-        raise HTTPException(status_code=404, detail="Not available in tests")
-    index_path = os.path.join(frontend_build, "index.html")
-    if os.path.exists(index_path):
-        return FileResponse(index_path)
-    raise HTTPException(status_code=404, detail="Frontend not built")
->>>>>>> 4c964194
+]