<<<<<<< HEAD
<<<<<<< HEAD
"""Respondr Backend - Modular FastAPI Application.

A Search and Rescue (SAR) response tracking system with:
- GroupMe webhook integration
- LLM-powered message parsing
- Real-time responder dashboards
- Admin management interface
"""

import logging
from fastapi import FastAPI
from fastapi.staticfiles import StaticFiles
from pathlib import Path

from app.routers import webhook, responders, dashboard, acr, user
from app.config import is_testing

# Configure logging
logging.basicConfig(
    level=logging.INFO,
    format="%(asctime)s - %(name)s - %(levelname)s - %(message)s"
)
logger = logging.getLogger(__name__)

# Create FastAPI app
app = FastAPI(
    title="Respondr Backend",
    description="SAR Response Tracking System",
    version="2.0.0"
)

# Include routers
app.include_router(user.router, tags=["Authentication"])
app.include_router(webhook.router, tags=["Webhooks"])
app.include_router(responders.router, tags=["Responders"])
app.include_router(dashboard.router, tags=["Dashboard"])
app.include_router(acr.router, tags=["Admin"])

# Mount static files (only in production)
if not is_testing:
    static_dir = Path("static")
    if static_dir.exists():
        app.mount("/static", StaticFiles(directory="static"), name="static")

# Health check
@app.get("/health")
def health_check():
    """Health check endpoint for k8s probes."""
    return {"status": "healthy"}

# Make extract_details_from_text and client available for tests
from app.llm import extract_details_from_text
from app import llm as llm_module
from app.config import ACR_WEBHOOK_TOKEN as _acr_token, K8S_NAMESPACE as _k8s_namespace, K8S_DEPLOYMENT as _k8s_deployment

# Compatibility for existing tests
messages = []  # Placeholder for tests
client = llm_module.client  # Expose client for test patching
ACR_WEBHOOK_TOKEN = _acr_token  # Expose for test modification
K8S_NAMESPACE = _k8s_namespace  # Expose for test modification  
K8S_DEPLOYMENT = _k8s_deployment  # Expose for test modification


def load_messages():
    """Load messages from storage (placeholder for tests)."""
    global messages
    messages = []


if __name__ == "__main__":
    import uvicorn
    uvicorn.run(app, host="0.0.0.0", port=8000)
=======
"""Entry point for Respondr backend (refactored)."""
from app import app  # type: ignore  # FastAPI instance
from app.llm import extract_details_from_text, client
from app.storage import load_messages, save_messages
from typing import Any, Dict, List

# In-memory message store
=======
import os
import sys
import json
import logging
import re
from typing import Any, Dict, Optional, cast, List
# Test ACR webhook auto-deployment - v3

# Test comment 2

from datetime import datetime, timedelta, timezone
try:
    from zoneinfo import ZoneInfo as _ZoneInfo
    zoneinfo_available = True
except ImportError:
    zoneinfo_available = False
    _ZoneInfo = None

# Create a timezone helper that works on all platforms
def get_timezone(name: str) -> timezone:
    """Get timezone object, with fallback for Windows."""
    if name == "UTC":
        return timezone.utc
    elif name == "America/Los_Angeles" and zoneinfo_available:
        try:
            return _ZoneInfo("America/Los_Angeles")  # type: ignore
        except Exception:
            pass
    # Fallback: PST approximation as UTC-8 (ignoring DST)
    return timezone(timedelta(hours=-8))
from urllib.parse import quote
import importlib
import redis
from fastapi import FastAPI, Request, HTTPException, Header, Depends
from fastapi.responses import HTMLResponse, JSONResponse, FileResponse, RedirectResponse
from fastapi.staticfiles import StaticFiles
from dotenv import load_dotenv
from openai import AzureOpenAI
import uuid

# Configure logging
logging.basicConfig(
    level=logging.INFO,
    format="%(asctime)s - %(name)s - %(levelname)s - %(message)s"
)
logger = logging.getLogger(__name__)

# Load environment variables from .env file
load_dotenv()

# Redis configuration
REDIS_HOST = os.getenv("REDIS_HOST", "redis-service")
REDIS_PORT = int(os.getenv("REDIS_PORT", "6379"))
REDIS_DB = int(os.getenv("REDIS_DB", "0"))
REDIS_KEY = "respondr_messages"
REDIS_DELETED_KEY = "respondr_deleted_messages"

# Fast local parse mode (bypass Azure for local/dev seeding)
FAST_LOCAL_PARSE = os.getenv("FAST_LOCAL_PARSE", "false").lower() == "true"

# Validate environment variables
azure_openai_api_key = os.getenv("AZURE_OPENAI_API_KEY")
azure_openai_endpoint = os.getenv("AZURE_OPENAI_ENDPOINT")
azure_openai_deployment = os.getenv("AZURE_OPENAI_DEPLOYMENT")
azure_openai_api_version = os.getenv("AZURE_OPENAI_API_VERSION")

# Webhook API key for security
webhook_api_key = os.getenv("WEBHOOK_API_KEY")

# Multi-tenant authentication configuration
allowed_email_domains = os.getenv("ALLOWED_EMAIL_DOMAINS", "scvsar.org,rtreit.com").split(",")
allowed_email_domains = [domain.strip() for domain in allowed_email_domains if domain.strip()]

# Admin users configuration (comma-separated emails)
allowed_admin_users = os.getenv("ALLOWED_ADMIN_USERS", "").split(",")
allowed_admin_users = [u.strip().lower() for u in allowed_admin_users if u.strip()]

# Local dev bypass: allow running without OAuth2 proxy
ALLOW_LOCAL_AUTH_BYPASS = os.getenv("ALLOW_LOCAL_AUTH_BYPASS", "false").lower() == "true"

# Check if we're running in test mode
is_testing = os.getenv("PYTEST_CURRENT_TEST") is not None or "pytest" in sys.modules

# temporarily disable api-key check in test mode
disable_api_key_check = True

# Timezone configuration: default to PST approximation; allow override via TIMEZONE env
TIMEZONE = os.getenv("TIMEZONE", "America/Los_Angeles")
APP_TZ = get_timezone(TIMEZONE)

def now_tz() -> datetime:
    return datetime.now(APP_TZ)

# Feature flag: enable an extra AI finalization pass on ETA
ENABLE_AI_FINALIZE = os.getenv("ENABLE_AI_FINALIZE", "true").lower() == "true"

# ----------------------------------------------------------------------------
# FastAPI app and global state
# ----------------------------------------------------------------------------
app = FastAPI()

# Hostname redirect configuration
PRIMARY_HOSTNAME = os.getenv("PRIMARY_HOSTNAME", "respondr.scvsar.app")
LEGACY_HOSTNAMES = os.getenv("LEGACY_HOSTNAMES", "").split(",")
LEGACY_HOSTNAMES = [h.strip() for h in LEGACY_HOSTNAMES if h.strip()]

@app.middleware("http")
async def hostname_redirect_middleware(request: Request, call_next):
    """Redirect legacy hostnames to primary hostname with 301 permanent redirect."""
    host = request.headers.get("host", "").lower()
    
    # Remove port if present for comparison
    host_without_port = host.split(":")[0]
    
    if host_without_port in LEGACY_HOSTNAMES:
        # Construct the new URL with the primary hostname
        scheme = "https"  # Always redirect to HTTPS
        new_url = f"{scheme}://{PRIMARY_HOSTNAME}{request.url.path}"
        if request.url.query:
            new_url += f"?{request.url.query}"
        
        logger.info(f"Redirecting {host} -> {PRIMARY_HOSTNAME}: {request.url} -> {new_url}")
        return RedirectResponse(url=new_url, status_code=301)
    
    # Not a legacy hostname, continue with normal processing
    response = await call_next(request)
    return response

# In-memory message stores; tests will patch these
>>>>>>> 9e6643eb
messages: List[Dict[str, Any]] = []
load_messages()

# Variables used by internal ACR webhook tests
ACR_WEBHOOK_TOKEN = None
K8S_NAMESPACE = "default"
K8S_DEPLOYMENT = "respondr"

__all__ = [
    "app",
    "extract_details_from_text",
    "client",
    "messages",
    "load_messages",
    "save_messages",
    "ACR_WEBHOOK_TOKEN",
    "K8S_NAMESPACE",
    "K8S_DEPLOYMENT",
]
>>>>>>> ef84adee5db2588b7c1441dfc10679fb2b09f3e0<|MERGE_RESOLUTION|>--- conflicted
+++ resolved
@@ -1,78 +1,3 @@
-<<<<<<< HEAD
-<<<<<<< HEAD
-"""Respondr Backend - Modular FastAPI Application.
-
-A Search and Rescue (SAR) response tracking system with:
-- GroupMe webhook integration
-- LLM-powered message parsing
-- Real-time responder dashboards
-- Admin management interface
-"""
-
-import logging
-from fastapi import FastAPI
-from fastapi.staticfiles import StaticFiles
-from pathlib import Path
-
-from app.routers import webhook, responders, dashboard, acr, user
-from app.config import is_testing
-
-# Configure logging
-logging.basicConfig(
-    level=logging.INFO,
-    format="%(asctime)s - %(name)s - %(levelname)s - %(message)s"
-)
-logger = logging.getLogger(__name__)
-
-# Create FastAPI app
-app = FastAPI(
-    title="Respondr Backend",
-    description="SAR Response Tracking System",
-    version="2.0.0"
-)
-
-# Include routers
-app.include_router(user.router, tags=["Authentication"])
-app.include_router(webhook.router, tags=["Webhooks"])
-app.include_router(responders.router, tags=["Responders"])
-app.include_router(dashboard.router, tags=["Dashboard"])
-app.include_router(acr.router, tags=["Admin"])
-
-# Mount static files (only in production)
-if not is_testing:
-    static_dir = Path("static")
-    if static_dir.exists():
-        app.mount("/static", StaticFiles(directory="static"), name="static")
-
-# Health check
-@app.get("/health")
-def health_check():
-    """Health check endpoint for k8s probes."""
-    return {"status": "healthy"}
-
-# Make extract_details_from_text and client available for tests
-from app.llm import extract_details_from_text
-from app import llm as llm_module
-from app.config import ACR_WEBHOOK_TOKEN as _acr_token, K8S_NAMESPACE as _k8s_namespace, K8S_DEPLOYMENT as _k8s_deployment
-
-# Compatibility for existing tests
-messages = []  # Placeholder for tests
-client = llm_module.client  # Expose client for test patching
-ACR_WEBHOOK_TOKEN = _acr_token  # Expose for test modification
-K8S_NAMESPACE = _k8s_namespace  # Expose for test modification  
-K8S_DEPLOYMENT = _k8s_deployment  # Expose for test modification
-
-
-def load_messages():
-    """Load messages from storage (placeholder for tests)."""
-    global messages
-    messages = []
-
-
-if __name__ == "__main__":
-    import uvicorn
-    uvicorn.run(app, host="0.0.0.0", port=8000)
-=======
 """Entry point for Respondr backend (refactored)."""
 from app import app  # type: ignore  # FastAPI instance
 from app.llm import extract_details_from_text, client
@@ -80,137 +5,6 @@
 from typing import Any, Dict, List
 
 # In-memory message store
-=======
-import os
-import sys
-import json
-import logging
-import re
-from typing import Any, Dict, Optional, cast, List
-# Test ACR webhook auto-deployment - v3
-
-# Test comment 2
-
-from datetime import datetime, timedelta, timezone
-try:
-    from zoneinfo import ZoneInfo as _ZoneInfo
-    zoneinfo_available = True
-except ImportError:
-    zoneinfo_available = False
-    _ZoneInfo = None
-
-# Create a timezone helper that works on all platforms
-def get_timezone(name: str) -> timezone:
-    """Get timezone object, with fallback for Windows."""
-    if name == "UTC":
-        return timezone.utc
-    elif name == "America/Los_Angeles" and zoneinfo_available:
-        try:
-            return _ZoneInfo("America/Los_Angeles")  # type: ignore
-        except Exception:
-            pass
-    # Fallback: PST approximation as UTC-8 (ignoring DST)
-    return timezone(timedelta(hours=-8))
-from urllib.parse import quote
-import importlib
-import redis
-from fastapi import FastAPI, Request, HTTPException, Header, Depends
-from fastapi.responses import HTMLResponse, JSONResponse, FileResponse, RedirectResponse
-from fastapi.staticfiles import StaticFiles
-from dotenv import load_dotenv
-from openai import AzureOpenAI
-import uuid
-
-# Configure logging
-logging.basicConfig(
-    level=logging.INFO,
-    format="%(asctime)s - %(name)s - %(levelname)s - %(message)s"
-)
-logger = logging.getLogger(__name__)
-
-# Load environment variables from .env file
-load_dotenv()
-
-# Redis configuration
-REDIS_HOST = os.getenv("REDIS_HOST", "redis-service")
-REDIS_PORT = int(os.getenv("REDIS_PORT", "6379"))
-REDIS_DB = int(os.getenv("REDIS_DB", "0"))
-REDIS_KEY = "respondr_messages"
-REDIS_DELETED_KEY = "respondr_deleted_messages"
-
-# Fast local parse mode (bypass Azure for local/dev seeding)
-FAST_LOCAL_PARSE = os.getenv("FAST_LOCAL_PARSE", "false").lower() == "true"
-
-# Validate environment variables
-azure_openai_api_key = os.getenv("AZURE_OPENAI_API_KEY")
-azure_openai_endpoint = os.getenv("AZURE_OPENAI_ENDPOINT")
-azure_openai_deployment = os.getenv("AZURE_OPENAI_DEPLOYMENT")
-azure_openai_api_version = os.getenv("AZURE_OPENAI_API_VERSION")
-
-# Webhook API key for security
-webhook_api_key = os.getenv("WEBHOOK_API_KEY")
-
-# Multi-tenant authentication configuration
-allowed_email_domains = os.getenv("ALLOWED_EMAIL_DOMAINS", "scvsar.org,rtreit.com").split(",")
-allowed_email_domains = [domain.strip() for domain in allowed_email_domains if domain.strip()]
-
-# Admin users configuration (comma-separated emails)
-allowed_admin_users = os.getenv("ALLOWED_ADMIN_USERS", "").split(",")
-allowed_admin_users = [u.strip().lower() for u in allowed_admin_users if u.strip()]
-
-# Local dev bypass: allow running without OAuth2 proxy
-ALLOW_LOCAL_AUTH_BYPASS = os.getenv("ALLOW_LOCAL_AUTH_BYPASS", "false").lower() == "true"
-
-# Check if we're running in test mode
-is_testing = os.getenv("PYTEST_CURRENT_TEST") is not None or "pytest" in sys.modules
-
-# temporarily disable api-key check in test mode
-disable_api_key_check = True
-
-# Timezone configuration: default to PST approximation; allow override via TIMEZONE env
-TIMEZONE = os.getenv("TIMEZONE", "America/Los_Angeles")
-APP_TZ = get_timezone(TIMEZONE)
-
-def now_tz() -> datetime:
-    return datetime.now(APP_TZ)
-
-# Feature flag: enable an extra AI finalization pass on ETA
-ENABLE_AI_FINALIZE = os.getenv("ENABLE_AI_FINALIZE", "true").lower() == "true"
-
-# ----------------------------------------------------------------------------
-# FastAPI app and global state
-# ----------------------------------------------------------------------------
-app = FastAPI()
-
-# Hostname redirect configuration
-PRIMARY_HOSTNAME = os.getenv("PRIMARY_HOSTNAME", "respondr.scvsar.app")
-LEGACY_HOSTNAMES = os.getenv("LEGACY_HOSTNAMES", "").split(",")
-LEGACY_HOSTNAMES = [h.strip() for h in LEGACY_HOSTNAMES if h.strip()]
-
-@app.middleware("http")
-async def hostname_redirect_middleware(request: Request, call_next):
-    """Redirect legacy hostnames to primary hostname with 301 permanent redirect."""
-    host = request.headers.get("host", "").lower()
-    
-    # Remove port if present for comparison
-    host_without_port = host.split(":")[0]
-    
-    if host_without_port in LEGACY_HOSTNAMES:
-        # Construct the new URL with the primary hostname
-        scheme = "https"  # Always redirect to HTTPS
-        new_url = f"{scheme}://{PRIMARY_HOSTNAME}{request.url.path}"
-        if request.url.query:
-            new_url += f"?{request.url.query}"
-        
-        logger.info(f"Redirecting {host} -> {PRIMARY_HOSTNAME}: {request.url} -> {new_url}")
-        return RedirectResponse(url=new_url, status_code=301)
-    
-    # Not a legacy hostname, continue with normal processing
-    response = await call_next(request)
-    return response
-
-# In-memory message stores; tests will patch these
->>>>>>> 9e6643eb
 messages: List[Dict[str, Any]] = []
 load_messages()
 
@@ -229,5 +23,4 @@
     "ACR_WEBHOOK_TOKEN",
     "K8S_NAMESPACE",
     "K8S_DEPLOYMENT",
-]
->>>>>>> ef84adee5db2588b7c1441dfc10679fb2b09f3e0+]